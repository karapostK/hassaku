{
 "cells": [
  {
   "cell_type": "markdown",
   "id": "f080e201-babd-4589-bdba-ef8366f6f767",
   "metadata": {},
   "source": [
    "# Recommender System Approaches\n",
    "This notebooks was written for the purpose of experimenting with different algorithms in recommender systems. \n",
    "\n",
    "We reserve the following assumptions for all the algorithms:\n",
    "- Implicit feedback with binary data. We only know if a user interacted with an item (1), or not (0).\n",
    "- Data is split using the user-based, time-ordered (can also be random), leave-one-out strategy. This means that for each users we sort their interactions and split into train/val/test in the following way. The last interaction is the test data. The one before is the validation data. The rest is the training data.\n",
    "- Evaluate on NDCG and Hit Ratio (at 1,3,5,10)"
   ]
  },
  {
   "cell_type": "code",
   "execution_count": 1,
   "id": "061fee2e-5da6-425a-b199-9e7fac73b962",
   "metadata": {},
   "outputs": [],
   "source": [
<<<<<<< HEAD
    "from data.dataset import get_protorecdataset_dataloader\n",
    "from utilities.utils import reproducible, print_results\n",
    "from utilities.eval import Evaluator\n",
=======
    "from data.dataset import get_recdataset_dataloader\n",
    "from utilities.eval import evaluate_recommender_algorithm\n",
    "#from utilities.utils import reproducible, print_results\n",
    "#from utilities.eval import Evaluator\n",
>>>>>>> 71e367f7
    "\n",
    "import sys\n",
    "sys.path.append('./')\n",
    "sys.path.append('./algorithms')\n",
<<<<<<< HEAD
    "\n",
    "from scipy import sparse as sp\n",
    "from scipy.sparse import linalg as sp_lin\n",
    "import scipy as sc\n",
    "import numpy as np\n",
    "import bottleneck as bn\n",
    "from functools import partial\n",
=======
>>>>>>> 71e367f7
    "\n",
    "#from scipy import sparse as sp\n",
    "#from scipy.sparse import linalg as sp_lin\n",
    "#import scipy as sc\n",
    "#import numpy as np\n",
    "#import bottleneck as bn\n",
    "#from functools import partial\n",
    "\n",
    "#from tqdm.notebook import tqdm,trange\n",
    "\n",
    "#from torch import nn \n",
    "#from utilities.utils import general_weight_init\n"
   ]
  },
  {
   "cell_type": "code",
   "execution_count": 2,
   "id": "0bb8181d-979f-4ea1-9baa-ce84123f4342",
   "metadata": {},
   "outputs": [
    {
     "name": "stdout",
     "output_type": "stream",
     "text": [
      "Loading data\n",
      "Built RecDataset module \n",
      "- data_path: ./data/lfm2b-1m \n",
      "- n_users: 3555 \n",
      "- n_items: 77985 \n",
      "- n_interactions: 870255 \n",
      "- split_set: train \n",
      "- n_neg: 10 \n",
      "- neg_strategy: uniform \n",
      "\n",
      "Loading data\n",
      "Built RecDataset module \n",
      "- data_path: ./data/lfm2b-1m \n",
      "- n_users: 3555 \n",
      "- n_items: 77985 \n",
      "- n_interactions: 3555 \n",
      "- split_set: val \n",
      "- n_neg: 99 \n",
      "- neg_strategy: uniform \n",
      "\n",
      "Loading data\n",
      "Built RecDataset module \n",
      "- data_path: ./data/lfm2b-1m \n",
      "- n_users: 3555 \n",
      "- n_items: 77985 \n",
      "- n_interactions: 3555 \n",
      "- split_set: test \n",
      "- n_neg: 99 \n",
      "- neg_strategy: uniform \n",
      "\n"
     ]
    }
   ],
   "source": [
    "train_loader = get_recdataset_dataloader(\n",
    "                    data_path='./data/lfm2b-1m',\n",
    "                    split_set='train',\n",
    "                    n_neg=10,\n",
    "                    neg_strategy='uniform',\n",
    "                    batch_size=64,\n",
    "                    shuffle=True,\n",
    "                    num_workers=8,\n",
    ")\n",
    "val_loader = get_recdataset_dataloader(\n",
    "                    data_path='./data/lfm2b-1m',\n",
    "                    split_set='val',\n",
    "                    n_neg=99,\n",
    "                    neg_strategy='uniform',\n",
    "                    batch_size=64,\n",
    "                    num_workers=8,\n",
    ")\n",
    "\n",
    "test_loader = get_recdataset_dataloader(\n",
    "                    data_path='./data/lfm2b-1m',\n",
    "                    split_set='test',\n",
    "                    n_neg=99,\n",
    "                    neg_strategy='uniform',\n",
    "                    batch_size=64,\n",
    "                    num_workers=8,\n",
    ")\n",
    "\n",
    "def evaluate_rec_alg(rec_alg,test_loader):\n",
    "    \n",
    "    reproducible(SEED)\n",
    "\n",
    "    evaluator = Evaluator(test_loader.dataset.n_users)\n",
    "\n",
    "    for u_idxs, i_idxs, labels in test_loader:\n",
    "        out = rec_alg.predict(u_idxs,i_idxs)\n",
    "\n",
    "        evaluator.eval_batch(out)\n",
    "\n",
    "    metrics_values = evaluator.get_results()\n",
    "    print_results(metrics_values)"
   ]
  },
  {
   "cell_type": "markdown",
   "id": "ebf3c3dd-00bb-4215-807e-7639d28b3366",
   "metadata": {},
   "source": [
    "# Random Algorithm\n",
    "For each user, recommend items sampled u.a.r "
   ]
  },
  {
   "cell_type": "code",
<<<<<<< HEAD
   "execution_count": 37,
=======
   "execution_count": 3,
>>>>>>> 71e367f7
   "id": "efd03dfc-f85f-4adf-98cf-e40c0d6ac23a",
   "metadata": {},
   "outputs": [
    {
     "name": "stdout",
     "output_type": "stream",
     "text": [
<<<<<<< HEAD
      "RecommenderAlgorithm class crated\n",
      "RandomItems class created\n",
      "ndcg@1     : 0.013\n",
      "hit_ratio@1 : 0.013\n",
      "ndcg@3     : 0.024\n",
      "hit_ratio@3 : 0.032\n",
      "ndcg@5     : 0.033\n",
      "hit_ratio@5 : 0.056\n",
      "ndcg@10    : 0.049\n",
      "hit_ratio@10 : 0.106\n",
      "ndcg@50    : 0.133\n",
      "hit_ratio@50 : 0.504\n"
=======
      "Built RecommenderAlgorithm module\n",
      "Built RandomItems module\n",
      "ndcg@1     : 0.009\n",
      "hit_ratio@1 : 0.009\n",
      "ndcg@3     : 0.022\n",
      "hit_ratio@3 : 0.031\n",
      "ndcg@5     : 0.029\n",
      "hit_ratio@5 : 0.048\n",
      "ndcg@10    : 0.046\n",
      "hit_ratio@10 : 0.101\n",
      "ndcg@50    : 0.131\n",
      "hit_ratio@50 : 0.511\n"
>>>>>>> 71e367f7
     ]
    }
   ],
   "source": [
    "from algorithms.naive_algs import RandomItems\n",
    "\n",
    "rand_alg = RandomItems()\n",
    "\n",
<<<<<<< HEAD
    "evaluate_rec_alg(rand_alg,test_loader)"
=======
    "evaluate_recommender_algorithm(rand_alg,test_loader)\n",
    "\n",
    "del rand_alg"
>>>>>>> 71e367f7
   ]
  },
  {
   "cell_type": "markdown",
   "id": "28a2c8bc-4a96-4960-8857-fe6c83e9c862",
   "metadata": {},
   "source": [
    "# Popular Items\n",
    "For each item, assign a score that depends on the popularity of the item"
   ]
  },
  {
   "cell_type": "code",
   "execution_count": 38,
   "id": "ea733399-5c8b-4194-aece-c0fac74aeb7c",
   "metadata": {},
   "outputs": [
    {
     "name": "stdout",
     "output_type": "stream",
     "text": [
<<<<<<< HEAD
      "RecommenderAlgorithm class crated\n",
      "PopularItems class crated\n",
      "ndcg@1     : 0.046\n",
      "hit_ratio@1 : 0.046\n",
      "ndcg@3     : 0.081\n",
      "hit_ratio@3 : 0.106\n",
      "ndcg@5     : 0.102\n",
=======
      "Built RecommenderAlgorithm module\n",
      "Built PopularItems module\n",
      "ndcg@1     : 0.044\n",
      "hit_ratio@1 : 0.044\n",
      "ndcg@3     : 0.083\n",
      "hit_ratio@3 : 0.111\n",
      "ndcg@5     : 0.101\n",
>>>>>>> 71e367f7
      "hit_ratio@5 : 0.156\n",
      "ndcg@10    : 0.132\n",
      "hit_ratio@10 : 0.251\n",
      "ndcg@50    : 0.205\n",
      "hit_ratio@50 : 0.586\n"
     ]
    }
   ],
   "source": [
    "from algorithms.naive_algs import PopularItems\n",
    "\n",
    "pop_alg = PopularItems(test_loader.dataset.pop_distribution)\n",
    "\n",
<<<<<<< HEAD
    "\n",
    "evaluate_rec_alg(pop_alg,test_loader)"
=======
    "evaluate_recommender_algorithm(pop_alg,test_loader)\n",
    "\n",
    "del pop_alg"
>>>>>>> 71e367f7
   ]
  },
  {
   "cell_type": "markdown",
   "id": "ee3263ab-b207-4940-8f1f-d8c8e1755b11",
   "metadata": {},
   "source": [
    "# SVD (constrainted matrix factorization)"
   ]
  },
  {
   "cell_type": "code",
<<<<<<< HEAD
   "execution_count": 42,
=======
   "execution_count": 5,
>>>>>>> 71e367f7
   "id": "4785d93d-903d-46c1-94b4-5719dd92a1a4",
   "metadata": {},
   "outputs": [
    {
     "name": "stdout",
     "output_type": "stream",
     "text": [
<<<<<<< HEAD
      "RecommenderAlgorithm class crated\n",
      "SVDAlgorithm class created\n",
      "ndcg@1     : 0.188\n",
      "hit_ratio@1 : 0.188\n",
      "ndcg@3     : 0.272\n",
      "hit_ratio@3 : 0.335\n",
      "ndcg@5     : 0.307\n",
      "hit_ratio@5 : 0.419\n",
      "ndcg@10    : 0.350\n",
=======
      "Built RecommenderAlgorithm module\n",
      "Built SVDAlgorithm module \n",
      "- factors: 100 \n",
      "Starting Fitting\n",
      "End Fitting\n",
      "ndcg@1     : 0.189\n",
      "hit_ratio@1 : 0.189\n",
      "ndcg@3     : 0.277\n",
      "hit_ratio@3 : 0.340\n",
      "ndcg@5     : 0.308\n",
      "hit_ratio@5 : 0.417\n",
      "ndcg@10    : 0.351\n",
>>>>>>> 71e367f7
      "hit_ratio@10 : 0.551\n",
      "ndcg@50    : 0.422\n",
      "hit_ratio@50 : 0.869\n"
     ]
    }
   ],
   "source": [
    "from algorithms.mf_algs import SVDAlgorithm\n",
<<<<<<< HEAD
    "\n",
    "svd_alg = SVDAlgorithm(factors=100)\n",
    "svd_alg.fit(train_loader.dataset.csr_matrix)\n",
    "\n",
    "evaluate_rec_alg(svd_alg,test_loader)"
=======
    "\n",
    "svd_alg = SVDAlgorithm(factors=100)\n",
    "svd_alg.fit(train_loader.dataset.csr_matrix)\n",
    "\n",
    "evaluate_recommender_algorithm(svd_alg,test_loader)\n",
    "\n",
    "del svd_alg"
>>>>>>> 71e367f7
   ]
  },
  {
   "cell_type": "markdown",
   "id": "24727d28-48eb-4978-9547-1284ad5985d5",
   "metadata": {},
   "source": [
    "# User-based KNN (Collaborative Filtering)\n",
    "There are numerous extensions of KNN. Here we just consider variation in terms of the similarity functions used.\n",
    "In the end, we generate a n_user x n_user similarity matrix. The prediction for an item i and and user u is given by the weighted average of the similarities of user u and its top-k neighbours. "
   ]
  },
  {
   "cell_type": "code",
<<<<<<< HEAD
   "execution_count": 43,
   "id": "58c29846-d288-48a7-8c7b-6dbfcf6f033b",
   "metadata": {},
   "outputs": [],
   "source": [
    "from algorithms.knn_algs import UserKNN\n",
    "from utilities.similarities import SimilarityFunction"
   ]
  },
  {
   "cell_type": "code",
   "execution_count": null,
   "id": "4d70a111-6ea5-4277-b7af-4a4cd0ed9f8f",
=======
   "execution_count": 6,
   "id": "58c29846-d288-48a7-8c7b-6dbfcf6f033b",
>>>>>>> 71e367f7
   "metadata": {},
   "outputs": [],
   "source": [
    "from algorithms.knn_algs import UserKNN\n",
    "from utilities.similarities import SimilarityFunction"
   ]
  },
  {
   "cell_type": "markdown",
   "id": "ba7491bf-190a-410d-b00f-31992f203778",
   "metadata": {},
   "source": [
    "#### Jaccard Similarity\n",
    "Defined a $\\frac{|I_x \\cap I_y|}{|I_x \\cup I_y|}$ where $I_x$ and $I_y$ are the set of items interacted by user x and y respectively. \n",
    "\n",
    "**Attempt to a intuitive explanation/reading the formula**:\n",
    "Two users are considered similar if they have a high number of items that both have consumed. This quantity is normalized by their 'total' items consumed. The last part allows to compare users with different number of items consumed. "
   ]
  },
  {
   "cell_type": "code",
<<<<<<< HEAD
   "execution_count": 44,
=======
   "execution_count": 7,
>>>>>>> 71e367f7
   "id": "d56c2dd6-4f88-4031-bae9-3e12fa30e5fd",
   "metadata": {},
   "outputs": [
    {
     "name": "stdout",
     "output_type": "stream",
     "text": [
<<<<<<< HEAD
      "RecommenderAlgorithm class crated\n",
      "UserKNN class created\n",
      "ndcg@1     : 0.224\n",
      "hit_ratio@1 : 0.224\n",
      "ndcg@3     : 0.309\n",
=======
      "Built RecommenderAlgorithm module\n",
      "Built KNNAlgorithm module \n",
      "- sim_func: <function compute_jaccard_sim_mtx at 0x7fc988d91ee0> \n",
      "- k: 100 \n",
      "\n",
      "Built UserKNN module \n",
      "\n",
      "Starting Fitting\n",
      "End Fitting\n",
      "ndcg@1     : 0.225\n",
      "hit_ratio@1 : 0.225\n",
      "ndcg@3     : 0.310\n",
>>>>>>> 71e367f7
      "hit_ratio@3 : 0.372\n",
      "ndcg@5     : 0.344\n",
      "hit_ratio@5 : 0.453\n",
      "ndcg@10    : 0.380\n",
      "hit_ratio@10 : 0.566\n",
      "ndcg@50    : 0.405\n",
      "hit_ratio@50 : 0.664\n"
     ]
    }
   ],
   "source": [
<<<<<<< HEAD
    "user_jaccard_alg = UserKNN(SimilarityFunction.jaccard)\n",
    "user_jaccard_alg.fit(train_loader.dataset.csr_matrix,k=100)\n",
    "\n",
    "evaluate_rec_alg(user_jaccard_alg,test_loader)"
=======
    "user_jaccard_alg = UserKNN(SimilarityFunction.jaccard,k=100)\n",
    "user_jaccard_alg.fit(train_loader.dataset.csr_matrix)\n",
    "\n",
    "evaluate_recommender_algorithm(user_jaccard_alg,test_loader)\n",
    "\n",
    "del user_jaccard_alg"
>>>>>>> 71e367f7
   ]
  },
  {
   "cell_type": "markdown",
   "id": "03a8d3ca-0450-482a-82fd-c4a7ee51a3c6",
   "metadata": {},
   "source": [
    "### Cosine Similarity\n",
    "Defined as $\\frac{\\sum_i u_x^i \\cdot u_y^i}{\\sqrt{\\sum_i {u_x^i}^2} \\sqrt{\\sum_i {u_y^i}^2}}$ where $u_x$ and $u_y$ are the row vectors of the user-item interaction matrix\n",
    "\n",
    "**Attempt to a intuitive explanation/reading the formula**: (Note that in the case of binary data as it is now, the cosine similarity is ~similar to jaccard. The difference is in the denominator: while for jaccard you simiply sum the elements in the union, for cosine we sum the square roots of the sum of the elements in each set.). The cosine similarity measures the angle between two vectors. Assuming that each item represent a specific dimension, the cosine ~checks how these vectors are oriented in the multidimensional space. If the vectors are oriented in the same direction (regardless of their intensity/length), then they are similar. If they are oriented in opposite directions, then they are dissimilar.\n"
   ]
  },
  {
   "cell_type": "code",
<<<<<<< HEAD
   "execution_count": 45,
=======
   "execution_count": 8,
>>>>>>> 71e367f7
   "id": "60296545-af91-409a-af5d-b5f0f7e1ef1a",
   "metadata": {},
   "outputs": [
    {
     "name": "stdout",
     "output_type": "stream",
     "text": [
<<<<<<< HEAD
      "RecommenderAlgorithm class crated\n",
      "UserKNN class created\n",
      "ndcg@1     : 0.226\n",
      "hit_ratio@1 : 0.226\n",
      "ndcg@3     : 0.321\n",
      "hit_ratio@3 : 0.390\n",
      "ndcg@5     : 0.354\n",
      "hit_ratio@5 : 0.471\n",
=======
      "Built RecommenderAlgorithm module\n",
      "Built KNNAlgorithm module \n",
      "- sim_func: <function compute_cosine_sim_mtx at 0x7fc988d91940> \n",
      "- k: 100 \n",
      "\n",
      "Built UserKNN module \n",
      "\n",
      "Starting Fitting\n",
      "End Fitting\n",
      "ndcg@1     : 0.228\n",
      "hit_ratio@1 : 0.228\n",
      "ndcg@3     : 0.322\n",
      "hit_ratio@3 : 0.391\n",
      "ndcg@5     : 0.355\n",
      "hit_ratio@5 : 0.472\n",
>>>>>>> 71e367f7
      "ndcg@10    : 0.393\n",
      "hit_ratio@10 : 0.587\n",
      "ndcg@50    : 0.434\n",
      "hit_ratio@50 : 0.760\n"
     ]
    }
   ],
   "source": [
<<<<<<< HEAD
    "user_cosine_alg = UserKNN(SimilarityFunction.cosine)\n",
    "user_cosine_alg.fit(train_loader.dataset.csr_matrix,k=100)\n",
    "\n",
    "evaluate_rec_alg(user_cosine_alg,test_loader)"
=======
    "user_cosine_alg = UserKNN(SimilarityFunction.cosine,k=100)\n",
    "user_cosine_alg.fit(train_loader.dataset.csr_matrix)\n",
    "\n",
    "evaluate_recommender_algorithm(user_cosine_alg,test_loader)\n",
    "\n",
    "del user_cosine_alg"
>>>>>>> 71e367f7
   ]
  },
  {
   "cell_type": "markdown",
   "id": "62267955-a93c-4731-a01d-fa3e65f2b781",
   "metadata": {},
   "source": [
    "### Pearson Correlation\n",
    "Defined as $\\frac{\\sum_i (u_x^i - \\bar{u_x}) \\cdot (u_y^i - \\bar{u_y})}{\\sqrt{\\sum_i {(u_x^i - \\bar{u_x})}^2} \\sqrt{\\sum_i {(u_y^i - \\bar{u_y})}^2}}$ where $u_x$ and $u_y$ are the row vectors of the user-item interaction matrix and $\\bar{u_x}$ and $\\bar{u_y}$ the respective means\n",
    "\n",
    "**Attempt to a intuitive explanation/reading the formula**: In general, pearson correlation evaluates if two measurments are linearly dependent to each other (i.e. if you can write Y=aX + b where X,Y are user vector ratings and a,b are parameters). The definition is similar to the cosine similarity but by subtracting the mean of the measurments , computed over *all* the items. Note that, otherwise, the mean would be 1, and thus leading to 0 everywhere when removing the mean (1-1=0). This mean, then, should take into account some information about the number consumed by the users (the higher the number of items consumed, the bigger the mean), similarly what the denominator does for the jaccard similarity. The mean is then removed by the vectors (only non-zero entries) and the definition of cosine similarity is applied. The mean is removed only to these entries because... performance? Removing the mean to 0s makes them go below 0. Does it make sense at all to have a negative similarity? Looking at the results, it seems that the metrics  are even better for the dense definition below\n",
    "\n"
   ]
  },
  {
   "cell_type": "code",
<<<<<<< HEAD
   "execution_count": 46,
=======
   "execution_count": 9,
>>>>>>> 71e367f7
   "id": "55985e28-15f3-4c6a-8cfb-15d219d4752f",
   "metadata": {},
   "outputs": [
    {
     "name": "stdout",
     "output_type": "stream",
     "text": [
<<<<<<< HEAD
      "RecommenderAlgorithm class crated\n",
      "UserKNN class created\n",
      "ndcg@1     : 0.226\n",
      "hit_ratio@1 : 0.226\n",
      "ndcg@3     : 0.321\n",
      "hit_ratio@3 : 0.390\n",
      "ndcg@5     : 0.354\n",
      "hit_ratio@5 : 0.471\n",
      "ndcg@10    : 0.393\n",
      "hit_ratio@10 : 0.590\n",
      "ndcg@50    : 0.434\n",
      "hit_ratio@50 : 0.763\n"
=======
      "Built RecommenderAlgorithm module\n",
      "Built KNNAlgorithm module \n",
      "- sim_func: <function compute_pearson_sim_mtx at 0x7fc988d918b0> \n",
      "- k: 100 \n",
      "\n",
      "Built UserKNN module \n",
      "\n",
      "Starting Fitting\n",
      "End Fitting\n",
      "ndcg@1     : 0.228\n",
      "hit_ratio@1 : 0.228\n",
      "ndcg@3     : 0.322\n",
      "hit_ratio@3 : 0.391\n",
      "ndcg@5     : 0.355\n",
      "hit_ratio@5 : 0.472\n",
      "ndcg@10    : 0.393\n",
      "hit_ratio@10 : 0.587\n",
      "ndcg@50    : 0.434\n",
      "hit_ratio@50 : 0.760\n"
>>>>>>> 71e367f7
     ]
    }
   ],
   "source": [
<<<<<<< HEAD
    "user_pearson_alg = UserKNN(SimilarityFunction.pearson)\n",
    "user_pearson_alg.fit(train_loader.dataset.csr_matrix,k=100)\n",
    "\n",
    "evaluate_rec_alg(user_pearson_alg,test_loader)"
=======
    "user_pearson_alg = UserKNN(SimilarityFunction.pearson,k=100)\n",
    "user_pearson_alg.fit(train_loader.dataset.csr_matrix)\n",
    "\n",
    "evaluate_recommender_algorithm(user_pearson_alg,test_loader)\n",
    "\n",
    "del user_pearson_alg"
>>>>>>> 71e367f7
   ]
  },
  {
   "cell_type": "markdown",
   "id": "de655645-627a-4525-9e22-29d1539a7300",
   "metadata": {},
   "source": [
    "### Asymmetric Cosine Similarity\n",
    "Defined as $\\frac{|I_x \\cap I_y|}{|I_x|^\\alpha |I_y|^{1-\\alpha}}$ where $I_x$ and $I_y$ are the set of items interacted by user x and y respectively and $\\alpha$ is a hyperparameter. (see also [here](https://dl.acm.org/doi/pdf/10.1145/2507157.2507189))\n",
    "\n",
    "**Attempt to a intuitive explanation/reading the formula**: The cosine similarity can be generalized in such a way to give different weght to the different cardilnalities of the  item sets. The paper reports this example for the items. Imagine you are comparing two songs and you want to estimates their similarity. Assume that song A is a popular song from (changing the band) Muse e.g. Madness and song B a more unknown song by them e.g. Unintended. If we know that a user consumed B, it is likely that the user is a Muse's fan and will also consume A. If we know that user consumed A, it is not clear if the user just listened to this popular song or is a fan of Muse (and consume song B). This leads to: song B is more similar to song A than song A is to B. For this reason, we scale the weight given a specific alpha. As an example, consider that Song A got 100 users, Song B 12 users and only 10 users listened to both Song A and B"
   ]
  },
  {
   "cell_type": "code",
   "execution_count": 47,
   "id": "e13a4086-1b7b-4b47-a9ff-cfc68c927595",
   "metadata": {},
   "outputs": [
    {
     "name": "stdout",
     "output_type": "stream",
     "text": [
<<<<<<< HEAD
      "RecommenderAlgorithm class crated\n",
      "UserKNN class created\n",
      "ndcg@1     : 0.214\n",
      "hit_ratio@1 : 0.214\n",
      "ndcg@3     : 0.305\n",
      "hit_ratio@3 : 0.373\n",
      "ndcg@5     : 0.342\n",
      "hit_ratio@5 : 0.461\n",
      "ndcg@10    : 0.379\n",
      "hit_ratio@10 : 0.577\n",
      "ndcg@50    : 0.430\n",
      "hit_ratio@50 : 0.796\n"
=======
      "Built RecommenderAlgorithm module\n",
      "Built KNNAlgorithm module \n",
      "- sim_func: functools.partial(<function compute_asymmetric_cosine_sim_mtx at 0x7fc988d91670>, 0.6) \n",
      "- k: 100 \n",
      "\n",
      "Built UserKNN module \n",
      "\n",
      "Starting Fitting\n",
      "End Fitting\n",
      "ndcg@1     : 0.219\n",
      "hit_ratio@1 : 0.219\n",
      "ndcg@3     : 0.314\n",
      "hit_ratio@3 : 0.385\n",
      "ndcg@5     : 0.348\n",
      "hit_ratio@5 : 0.466\n",
      "ndcg@10    : 0.386\n",
      "hit_ratio@10 : 0.584\n",
      "ndcg@50    : 0.431\n",
      "hit_ratio@50 : 0.775\n"
>>>>>>> 71e367f7
     ]
    }
   ],
   "source": [
<<<<<<< HEAD
    "user_asymmetric_cosine_alg = UserKNN(SimilarityFunction.asymmetric_cosine)\n",
    "user_asymmetric_cosine_alg.fit(train_loader.dataset.csr_matrix,k=100,alpha=0.8)\n",
    "\n",
    "evaluate_rec_alg(user_asymmetric_cosine_alg,test_loader)"
=======
    "user_asymmetric_cosine_alg = UserKNN(SimilarityFunction.asymmetric_cosine,k=100,alpha=0.6)\n",
    "user_asymmetric_cosine_alg.fit(train_loader.dataset.csr_matrix)\n",
    "\n",
    "evaluate_recommender_algorithm(user_asymmetric_cosine_alg,test_loader)\n",
    "\n",
    "del user_asymmetric_cosine_alg"
>>>>>>> 71e367f7
   ]
  },
  {
   "cell_type": "markdown",
   "id": "e2de8d2e-e44b-4117-b5c5-120753e1525d",
   "metadata": {},
   "source": [
    "### Sørensen–Dice Coefficient\n",
    "Defined as $2\\frac{|I_x \\cap I_y|}{|I_x| + |I_y|}$ where $I_x$ and $I_y$ are the set of items interacted by user x and y respectively. (see also [here](https://en.wikipedia.org/wiki/S%C3%B8rensen%E2%80%93Dice_coefficient))\n",
    "\n",
    "**Attempt to a intuitive explanation/reading the formula**:\n",
    "No real explanation for this one. It basically just give twice the weight to the shared information. (It is also very similar to Jaccard)"
   ]
  },
  {
   "cell_type": "code",
   "execution_count": 48,
   "id": "3311505e-8e46-4537-ab2b-ca63628f1ba6",
   "metadata": {},
   "outputs": [
    {
     "name": "stdout",
     "output_type": "stream",
     "text": [
<<<<<<< HEAD
      "RecommenderAlgorithm class crated\n",
      "UserKNN class created\n",
=======
      "Built RecommenderAlgorithm module\n",
      "Built KNNAlgorithm module \n",
      "- sim_func: <function compute_sorensen_dice_sim_mtx at 0x7fc988d91ca0> \n",
      "- k: 100 \n",
      "\n",
      "Built UserKNN module \n",
      "\n",
      "Starting Fitting\n",
      "End Fitting\n",
>>>>>>> 71e367f7
      "ndcg@1     : 0.228\n",
      "hit_ratio@1 : 0.228\n",
      "ndcg@3     : 0.321\n",
      "hit_ratio@3 : 0.389\n",
      "ndcg@5     : 0.358\n",
      "hit_ratio@5 : 0.478\n",
      "ndcg@10    : 0.394\n",
      "hit_ratio@10 : 0.590\n",
      "ndcg@50    : 0.434\n",
      "hit_ratio@50 : 0.754\n"
     ]
    }
   ],
   "source": [
<<<<<<< HEAD
    "user_sorensen_dice_alg = UserKNN(SimilarityFunction.sorensen_dice)\n",
    "user_sorensen_dice_alg.fit(train_loader.dataset.csr_matrix,k=100)\n",
    "\n",
    "evaluate_rec_alg(user_sorensen_dice_alg,test_loader)"
=======
    "user_sorensen_dice_alg = UserKNN(SimilarityFunction.sorensen_dice,k=100)\n",
    "user_sorensen_dice_alg.fit(train_loader.dataset.csr_matrix)\n",
    "\n",
    "evaluate_recommender_algorithm(user_sorensen_dice_alg,test_loader)\n",
    "\n",
    "del user_sorensen_dice_alg"
>>>>>>> 71e367f7
   ]
  },
  {
   "cell_type": "markdown",
   "id": "f4499bab-2e36-44a6-ae53-32df0661676b",
   "metadata": {},
   "source": [
    "### Tversky Index\n",
    "Defined as $\\frac{|I_x \\cap I_y|}{|I_x \\cap I_y| + \\alpha|I_x - I_y| + \\beta|I_y - I_x|}$ where $I_x$ and $I_y$ are the set of items interacted by user x and y respectively and $\\alpha$ and $\\beta$ are hyperparameters. (see also [here](https://en.wikipedia.org/wiki/Tversky_index))\n",
    "\n",
    "**Attempt to a intuitive explanation/reading the formula**:\n",
    "As Asymmetric Cosine, the Tversky index is an asymmetric similarity function. It basically gives a 'different' weighting scheme for the common/ not-in-common items compared to asymmetric cosine. "
   ]
  },
  {
   "cell_type": "code",
<<<<<<< HEAD
   "execution_count": 49,
=======
   "execution_count": 13,
>>>>>>> 71e367f7
   "id": "c24ed60e-2ce1-433f-a5f2-54efe828bf0b",
   "metadata": {},
   "outputs": [
    {
     "name": "stdout",
     "output_type": "stream",
     "text": [
<<<<<<< HEAD
      "RecommenderAlgorithm class crated\n",
      "UserKNN class created\n",
      "ndcg@1     : 0.228\n",
      "hit_ratio@1 : 0.228\n",
      "ndcg@3     : 0.318\n",
      "hit_ratio@3 : 0.382\n",
      "ndcg@5     : 0.356\n",
      "hit_ratio@5 : 0.475\n",
      "ndcg@10    : 0.394\n",
      "hit_ratio@10 : 0.593\n",
      "ndcg@50    : 0.434\n",
      "hit_ratio@50 : 0.761\n"
=======
      "Built RecommenderAlgorithm module\n",
      "Built KNNAlgorithm module \n",
      "- sim_func: functools.partial(<function compute_tversky_sim_mtx at 0x7fc988d91c10>, 0.8, 0.6) \n",
      "- k: 100 \n",
      "\n",
      "Built UserKNN module \n",
      "\n",
      "Starting Fitting\n",
      "End Fitting\n",
      "ndcg@1     : 0.226\n",
      "hit_ratio@1 : 0.226\n",
      "ndcg@3     : 0.320\n",
      "hit_ratio@3 : 0.387\n",
      "ndcg@5     : 0.357\n",
      "hit_ratio@5 : 0.478\n",
      "ndcg@10    : 0.392\n",
      "hit_ratio@10 : 0.588\n",
      "ndcg@50    : 0.433\n",
      "hit_ratio@50 : 0.758\n"
>>>>>>> 71e367f7
     ]
    }
   ],
   "source": [
<<<<<<< HEAD
    "user_tversky_alg = UserKNN(SimilarityFunction.tversky)\n",
    "user_tversky_alg.fit(train_loader.dataset.csr_matrix,k=100,alpha=0.8,beta=0.6)\n",
    "\n",
    "evaluate_rec_alg(user_tversky_alg,test_loader)"
=======
    "user_tversky_alg = UserKNN(SimilarityFunction.tversky,k=100,alpha=0.8,beta=0.6)\n",
    "user_tversky_alg.fit(train_loader.dataset.csr_matrix)\n",
    "\n",
    "evaluate_recommender_algorithm(user_tversky_alg,test_loader)\n",
    "\n",
    "del user_tversky_alg"
>>>>>>> 71e367f7
   ]
  },
  {
   "cell_type": "markdown",
   "id": "15315a85-4239-460d-a40d-43bc5f610130",
   "metadata": {},
   "source": [
    "# Item-based KNN (Collaborative Filtering)\n",
    "We generate a n_items x n_items similarity matrix. The prediction for an item i and and user u is given by the weighted average of the similarities of item i and its top-k neighbours that also were consumed by user u. \n",
    "\n",
    "**Most of the similarityfunctions should be further optimized in order to work for huge similarity matrices!! It is already a miracle if it works with the cosine!**"
   ]
  },
  {
   "cell_type": "markdown",
   "id": "2782bb4a-53d9-48e0-9a44-dc0fcda99a0e",
   "metadata": {},
   "source": [
    "### Cosine Similarity"
   ]
  },
  {
   "cell_type": "code",
<<<<<<< HEAD
   "execution_count": 50,
=======
   "execution_count": 16,
>>>>>>> 71e367f7
   "id": "04bdbf76-f3f4-42f5-8e01-b139a25c7ee3",
   "metadata": {
    "tags": []
   },
   "outputs": [
    {
     "name": "stdout",
     "output_type": "stream",
     "text": [
<<<<<<< HEAD
      "RecommenderAlgorithm class crated\n",
      "ItemKNN class created\n",
      "ndcg@1     : 0.359\n",
      "hit_ratio@1 : 0.359\n",
      "ndcg@3     : 0.462\n",
      "hit_ratio@3 : 0.535\n",
      "ndcg@5     : 0.489\n",
      "hit_ratio@5 : 0.602\n",
      "ndcg@10    : 0.509\n",
      "hit_ratio@10 : 0.664\n",
      "ndcg@50    : 0.519\n",
=======
      "Built RecommenderAlgorithm module\n",
      "Built KNNAlgorithm module \n",
      "- sim_func: <function compute_cosine_sim_mtx at 0x7fc988d91940> \n",
      "- k: 100 \n",
      "\n",
      "Built ItemKNN module \n",
      "\n",
      "Starting Fitting\n",
      "End Fitting\n",
      "ndcg@1     : 0.352\n",
      "hit_ratio@1 : 0.352\n",
      "ndcg@3     : 0.458\n",
      "hit_ratio@3 : 0.532\n",
      "ndcg@5     : 0.485\n",
      "hit_ratio@5 : 0.597\n",
      "ndcg@10    : 0.508\n",
      "hit_ratio@10 : 0.669\n",
      "ndcg@50    : 0.516\n",
>>>>>>> 71e367f7
      "hit_ratio@50 : 0.702\n"
     ]
    }
   ],
   "source": [
    "from algorithms.knn_algs import ItemKNN\n",
    "from utilities.similarities import SimilarityFunction\n",
    "\n",
<<<<<<< HEAD
    "item_cosine_alg = ItemKNN(SimilarityFunction.cosine)\n",
    "item_cosine_alg.fit(train_loader.dataset.csr_matrix,k=100)\n",
    "\n",
    "evaluate_rec_alg(item_cosine_alg,test_loader)"
=======
    "item_cosine_alg = ItemKNN(SimilarityFunction.cosine,k=100)\n",
    "item_cosine_alg.fit(train_loader.dataset.csr_matrix)\n",
    "\n",
    "evaluate_recommender_algorithm(item_cosine_alg,test_loader)\n",
    "\n",
    "del item_cosine_alg"
>>>>>>> 71e367f7
   ]
  },
  {
   "cell_type": "markdown",
   "id": "e15f26ff-e1d5-44ff-833a-beac6c146621",
   "metadata": {},
   "source": [
    "# SLIM"
   ]
  },
  {
   "cell_type": "code",
<<<<<<< HEAD
   "execution_count": 52,
=======
   "execution_count": 17,
>>>>>>> 71e367f7
   "id": "edd89c05-69b7-4184-84bf-b257dac9b5f5",
   "metadata": {
    "collapsed": true,
    "jupyter": {
     "outputs_hidden": true
    },
    "tags": []
   },
   "outputs": [
    {
     "name": "stdout",
     "output_type": "stream",
     "text": [
<<<<<<< HEAD
      "RecommenderAlgorithm class crated\n",
      "SLIM class created\n",
      "Running on 16 cores\n"
=======
      "Built RecommenderAlgorithm module\n",
      "Built SLIM module \n",
      "- alpha: 0.1 \n",
      "- l1_ratio: 0.01 \n",
      "- max_iter: 100 \n",
      "\n",
      "Running on 8 cores\n"
>>>>>>> 71e367f7
     ]
    },
    {
     "name": "stderr",
     "output_type": "stream",
     "text": [
<<<<<<< HEAD
      "68236 -> 73110:   5%|█▎                      | 254/4874 [01:36<29:02,  2.65it/s]"
=======
      "48740 -> 58488:   0%|                       | 22/9748 [00:12<1:25:24,  1.90it/s]"
>>>>>>> 71e367f7
     ]
    },
    {
     "ename": "KeyboardInterrupt",
     "evalue": "",
     "output_type": "error",
     "traceback": [
      "\u001b[0;31m---------------------------------------------------------------------------\u001b[0m",
      "\u001b[0;31mKeyboardInterrupt\u001b[0m                         Traceback (most recent call last)",
<<<<<<< HEAD
      "\u001b[0;32m/tmp/ipykernel_2075151/256496595.py\u001b[0m in \u001b[0;36m<module>\u001b[0;34m\u001b[0m\n\u001b[1;32m      2\u001b[0m \u001b[0;34m\u001b[0m\u001b[0m\n\u001b[1;32m      3\u001b[0m \u001b[0mslim_alg\u001b[0m \u001b[0;34m=\u001b[0m \u001b[0mSLIM\u001b[0m\u001b[0;34m(\u001b[0m\u001b[0malpha\u001b[0m\u001b[0;34m=\u001b[0m\u001b[0;36m1e-1\u001b[0m\u001b[0;34m,\u001b[0m\u001b[0ml1_ratio\u001b[0m\u001b[0;34m=\u001b[0m\u001b[0;36m1e-2\u001b[0m\u001b[0;34m,\u001b[0m\u001b[0mmax_iter\u001b[0m\u001b[0;34m=\u001b[0m\u001b[0;36m100\u001b[0m\u001b[0;34m)\u001b[0m\u001b[0;34m\u001b[0m\u001b[0;34m\u001b[0m\u001b[0m\n\u001b[0;32m----> 4\u001b[0;31m \u001b[0mslim_alg\u001b[0m\u001b[0;34m.\u001b[0m\u001b[0mfit\u001b[0m\u001b[0;34m(\u001b[0m\u001b[0mtrain_loader\u001b[0m\u001b[0;34m.\u001b[0m\u001b[0mdataset\u001b[0m\u001b[0;34m.\u001b[0m\u001b[0mcsr_matrix\u001b[0m\u001b[0;34m)\u001b[0m\u001b[0;34m\u001b[0m\u001b[0;34m\u001b[0m\u001b[0m\n\u001b[0m\u001b[1;32m      5\u001b[0m \u001b[0;34m\u001b[0m\u001b[0m\n\u001b[1;32m      6\u001b[0m \u001b[0mevaluate_rec_alg\u001b[0m\u001b[0;34m(\u001b[0m\u001b[0mslim_alg\u001b[0m\u001b[0;34m,\u001b[0m\u001b[0mtest_loader\u001b[0m\u001b[0;34m)\u001b[0m\u001b[0;34m\u001b[0m\u001b[0;34m\u001b[0m\u001b[0m\n",
      "\u001b[0;32m~/PycharmProjects/recappr/algorithms/linear_algs.py\u001b[0m in \u001b[0;36mfit\u001b[0;34m(self, matrix)\u001b[0m\n\u001b[1;32m     48\u001b[0m \u001b[0;34m\u001b[0m\u001b[0m\n\u001b[1;32m     49\u001b[0m         \u001b[0;32mwith\u001b[0m \u001b[0mmultiprocessing\u001b[0m\u001b[0;34m.\u001b[0m\u001b[0mPool\u001b[0m\u001b[0;34m(\u001b[0m\u001b[0;34m)\u001b[0m \u001b[0;32mas\u001b[0m \u001b[0mpool\u001b[0m\u001b[0;34m:\u001b[0m\u001b[0;34m\u001b[0m\u001b[0;34m\u001b[0m\u001b[0m\n\u001b[0;32m---> 50\u001b[0;31m             \u001b[0mresults\u001b[0m \u001b[0;34m=\u001b[0m \u001b[0mpool\u001b[0m\u001b[0;34m.\u001b[0m\u001b[0mmap\u001b[0m\u001b[0;34m(\u001b[0m\u001b[0mSLIM\u001b[0m\u001b[0;34m.\u001b[0m\u001b[0mwork\u001b[0m\u001b[0;34m,\u001b[0m \u001b[0mseparated_tasks\u001b[0m\u001b[0;34m)\u001b[0m\u001b[0;34m\u001b[0m\u001b[0;34m\u001b[0m\u001b[0m\n\u001b[0m\u001b[1;32m     51\u001b[0m \u001b[0;34m\u001b[0m\u001b[0m\n\u001b[1;32m     52\u001b[0m         \u001b[0mW_rows_idxs\u001b[0m \u001b[0;34m=\u001b[0m \u001b[0mlist\u001b[0m\u001b[0;34m(\u001b[0m\u001b[0mitertools\u001b[0m\u001b[0;34m.\u001b[0m\u001b[0mchain\u001b[0m\u001b[0;34m(\u001b[0m\u001b[0;34m*\u001b[0m\u001b[0;34m[\u001b[0m\u001b[0mx\u001b[0m\u001b[0;34m[\u001b[0m\u001b[0;36m0\u001b[0m\u001b[0;34m]\u001b[0m \u001b[0;32mfor\u001b[0m \u001b[0mx\u001b[0m \u001b[0;32min\u001b[0m \u001b[0mresults\u001b[0m\u001b[0;34m]\u001b[0m\u001b[0;34m)\u001b[0m\u001b[0;34m)\u001b[0m\u001b[0;34m\u001b[0m\u001b[0;34m\u001b[0m\u001b[0m\n",
=======
      "\u001b[0;32m/tmp/ipykernel_26500/3094765212.py\u001b[0m in \u001b[0;36m<module>\u001b[0;34m\u001b[0m\n\u001b[1;32m      2\u001b[0m \u001b[0;34m\u001b[0m\u001b[0m\n\u001b[1;32m      3\u001b[0m \u001b[0mslim_alg\u001b[0m \u001b[0;34m=\u001b[0m \u001b[0mSLIM\u001b[0m\u001b[0;34m(\u001b[0m\u001b[0malpha\u001b[0m\u001b[0;34m=\u001b[0m\u001b[0;36m1e-1\u001b[0m\u001b[0;34m,\u001b[0m\u001b[0ml1_ratio\u001b[0m\u001b[0;34m=\u001b[0m\u001b[0;36m1e-2\u001b[0m\u001b[0;34m,\u001b[0m\u001b[0mmax_iter\u001b[0m\u001b[0;34m=\u001b[0m\u001b[0;36m100\u001b[0m\u001b[0;34m)\u001b[0m\u001b[0;34m\u001b[0m\u001b[0;34m\u001b[0m\u001b[0m\n\u001b[0;32m----> 4\u001b[0;31m \u001b[0mslim_alg\u001b[0m\u001b[0;34m.\u001b[0m\u001b[0mfit\u001b[0m\u001b[0;34m(\u001b[0m\u001b[0mtrain_loader\u001b[0m\u001b[0;34m.\u001b[0m\u001b[0mdataset\u001b[0m\u001b[0;34m.\u001b[0m\u001b[0mcsr_matrix\u001b[0m\u001b[0;34m)\u001b[0m\u001b[0;34m\u001b[0m\u001b[0;34m\u001b[0m\u001b[0m\n\u001b[0m\u001b[1;32m      5\u001b[0m \u001b[0;34m\u001b[0m\u001b[0m\n\u001b[1;32m      6\u001b[0m \u001b[0mevaluate_recommender_algorithm\u001b[0m\u001b[0;34m(\u001b[0m\u001b[0mslim_alg\u001b[0m\u001b[0;34m,\u001b[0m\u001b[0mtest_loader\u001b[0m\u001b[0;34m)\u001b[0m\u001b[0;34m\u001b[0m\u001b[0;34m\u001b[0m\u001b[0m\n",
      "\u001b[0;32m~/PycharmProjects/recappr/algorithms/linear_algs.py\u001b[0m in \u001b[0;36mfit\u001b[0;34m(self, matrix)\u001b[0m\n\u001b[1;32m     51\u001b[0m \u001b[0;34m\u001b[0m\u001b[0m\n\u001b[1;32m     52\u001b[0m         \u001b[0;32mwith\u001b[0m \u001b[0mmultiprocessing\u001b[0m\u001b[0;34m.\u001b[0m\u001b[0mPool\u001b[0m\u001b[0;34m(\u001b[0m\u001b[0;34m)\u001b[0m \u001b[0;32mas\u001b[0m \u001b[0mpool\u001b[0m\u001b[0;34m:\u001b[0m\u001b[0;34m\u001b[0m\u001b[0;34m\u001b[0m\u001b[0m\n\u001b[0;32m---> 53\u001b[0;31m             \u001b[0mresults\u001b[0m \u001b[0;34m=\u001b[0m \u001b[0mpool\u001b[0m\u001b[0;34m.\u001b[0m\u001b[0mmap\u001b[0m\u001b[0;34m(\u001b[0m\u001b[0mSLIM\u001b[0m\u001b[0;34m.\u001b[0m\u001b[0mwork\u001b[0m\u001b[0;34m,\u001b[0m \u001b[0mseparated_tasks\u001b[0m\u001b[0;34m)\u001b[0m\u001b[0;34m\u001b[0m\u001b[0;34m\u001b[0m\u001b[0m\n\u001b[0m\u001b[1;32m     54\u001b[0m \u001b[0;34m\u001b[0m\u001b[0m\n\u001b[1;32m     55\u001b[0m         \u001b[0mW_rows_idxs\u001b[0m \u001b[0;34m=\u001b[0m \u001b[0mlist\u001b[0m\u001b[0;34m(\u001b[0m\u001b[0mitertools\u001b[0m\u001b[0;34m.\u001b[0m\u001b[0mchain\u001b[0m\u001b[0;34m(\u001b[0m\u001b[0;34m*\u001b[0m\u001b[0;34m[\u001b[0m\u001b[0mx\u001b[0m\u001b[0;34m[\u001b[0m\u001b[0;36m0\u001b[0m\u001b[0;34m]\u001b[0m \u001b[0;32mfor\u001b[0m \u001b[0mx\u001b[0m \u001b[0;32min\u001b[0m \u001b[0mresults\u001b[0m\u001b[0;34m]\u001b[0m\u001b[0;34m)\u001b[0m\u001b[0;34m)\u001b[0m\u001b[0;34m\u001b[0m\u001b[0;34m\u001b[0m\u001b[0m\n",
>>>>>>> 71e367f7
      "\u001b[0;32m~/anaconda3/envs/recappr/lib/python3.9/multiprocessing/pool.py\u001b[0m in \u001b[0;36mmap\u001b[0;34m(self, func, iterable, chunksize)\u001b[0m\n\u001b[1;32m    362\u001b[0m         \u001b[0;32min\u001b[0m \u001b[0ma\u001b[0m \u001b[0mlist\u001b[0m \u001b[0mthat\u001b[0m \u001b[0;32mis\u001b[0m \u001b[0mreturned\u001b[0m\u001b[0;34m.\u001b[0m\u001b[0;34m\u001b[0m\u001b[0;34m\u001b[0m\u001b[0m\n\u001b[1;32m    363\u001b[0m         '''\n\u001b[0;32m--> 364\u001b[0;31m         \u001b[0;32mreturn\u001b[0m \u001b[0mself\u001b[0m\u001b[0;34m.\u001b[0m\u001b[0m_map_async\u001b[0m\u001b[0;34m(\u001b[0m\u001b[0mfunc\u001b[0m\u001b[0;34m,\u001b[0m \u001b[0miterable\u001b[0m\u001b[0;34m,\u001b[0m \u001b[0mmapstar\u001b[0m\u001b[0;34m,\u001b[0m \u001b[0mchunksize\u001b[0m\u001b[0;34m)\u001b[0m\u001b[0;34m.\u001b[0m\u001b[0mget\u001b[0m\u001b[0;34m(\u001b[0m\u001b[0;34m)\u001b[0m\u001b[0;34m\u001b[0m\u001b[0;34m\u001b[0m\u001b[0m\n\u001b[0m\u001b[1;32m    365\u001b[0m \u001b[0;34m\u001b[0m\u001b[0m\n\u001b[1;32m    366\u001b[0m     \u001b[0;32mdef\u001b[0m \u001b[0mstarmap\u001b[0m\u001b[0;34m(\u001b[0m\u001b[0mself\u001b[0m\u001b[0;34m,\u001b[0m \u001b[0mfunc\u001b[0m\u001b[0;34m,\u001b[0m \u001b[0miterable\u001b[0m\u001b[0;34m,\u001b[0m \u001b[0mchunksize\u001b[0m\u001b[0;34m=\u001b[0m\u001b[0;32mNone\u001b[0m\u001b[0;34m)\u001b[0m\u001b[0;34m:\u001b[0m\u001b[0;34m\u001b[0m\u001b[0;34m\u001b[0m\u001b[0m\n",
      "\u001b[0;32m~/anaconda3/envs/recappr/lib/python3.9/multiprocessing/pool.py\u001b[0m in \u001b[0;36mget\u001b[0;34m(self, timeout)\u001b[0m\n\u001b[1;32m    763\u001b[0m \u001b[0;34m\u001b[0m\u001b[0m\n\u001b[1;32m    764\u001b[0m     \u001b[0;32mdef\u001b[0m \u001b[0mget\u001b[0m\u001b[0;34m(\u001b[0m\u001b[0mself\u001b[0m\u001b[0;34m,\u001b[0m \u001b[0mtimeout\u001b[0m\u001b[0;34m=\u001b[0m\u001b[0;32mNone\u001b[0m\u001b[0;34m)\u001b[0m\u001b[0;34m:\u001b[0m\u001b[0;34m\u001b[0m\u001b[0;34m\u001b[0m\u001b[0m\n\u001b[0;32m--> 765\u001b[0;31m         \u001b[0mself\u001b[0m\u001b[0;34m.\u001b[0m\u001b[0mwait\u001b[0m\u001b[0;34m(\u001b[0m\u001b[0mtimeout\u001b[0m\u001b[0;34m)\u001b[0m\u001b[0;34m\u001b[0m\u001b[0;34m\u001b[0m\u001b[0m\n\u001b[0m\u001b[1;32m    766\u001b[0m         \u001b[0;32mif\u001b[0m \u001b[0;32mnot\u001b[0m \u001b[0mself\u001b[0m\u001b[0;34m.\u001b[0m\u001b[0mready\u001b[0m\u001b[0;34m(\u001b[0m\u001b[0;34m)\u001b[0m\u001b[0;34m:\u001b[0m\u001b[0;34m\u001b[0m\u001b[0;34m\u001b[0m\u001b[0m\n\u001b[1;32m    767\u001b[0m             \u001b[0;32mraise\u001b[0m \u001b[0mTimeoutError\u001b[0m\u001b[0;34m\u001b[0m\u001b[0;34m\u001b[0m\u001b[0m\n",
      "\u001b[0;32m~/anaconda3/envs/recappr/lib/python3.9/multiprocessing/pool.py\u001b[0m in \u001b[0;36mwait\u001b[0;34m(self, timeout)\u001b[0m\n\u001b[1;32m    760\u001b[0m \u001b[0;34m\u001b[0m\u001b[0m\n\u001b[1;32m    761\u001b[0m     \u001b[0;32mdef\u001b[0m \u001b[0mwait\u001b[0m\u001b[0;34m(\u001b[0m\u001b[0mself\u001b[0m\u001b[0;34m,\u001b[0m \u001b[0mtimeout\u001b[0m\u001b[0;34m=\u001b[0m\u001b[0;32mNone\u001b[0m\u001b[0;34m)\u001b[0m\u001b[0;34m:\u001b[0m\u001b[0;34m\u001b[0m\u001b[0;34m\u001b[0m\u001b[0m\n\u001b[0;32m--> 762\u001b[0;31m         \u001b[0mself\u001b[0m\u001b[0;34m.\u001b[0m\u001b[0m_event\u001b[0m\u001b[0;34m.\u001b[0m\u001b[0mwait\u001b[0m\u001b[0;34m(\u001b[0m\u001b[0mtimeout\u001b[0m\u001b[0;34m)\u001b[0m\u001b[0;34m\u001b[0m\u001b[0;34m\u001b[0m\u001b[0m\n\u001b[0m\u001b[1;32m    763\u001b[0m \u001b[0;34m\u001b[0m\u001b[0m\n\u001b[1;32m    764\u001b[0m     \u001b[0;32mdef\u001b[0m \u001b[0mget\u001b[0m\u001b[0;34m(\u001b[0m\u001b[0mself\u001b[0m\u001b[0;34m,\u001b[0m \u001b[0mtimeout\u001b[0m\u001b[0;34m=\u001b[0m\u001b[0;32mNone\u001b[0m\u001b[0;34m)\u001b[0m\u001b[0;34m:\u001b[0m\u001b[0;34m\u001b[0m\u001b[0;34m\u001b[0m\u001b[0m\n",
      "\u001b[0;32m~/anaconda3/envs/recappr/lib/python3.9/threading.py\u001b[0m in \u001b[0;36mwait\u001b[0;34m(self, timeout)\u001b[0m\n\u001b[1;32m    572\u001b[0m             \u001b[0msignaled\u001b[0m \u001b[0;34m=\u001b[0m \u001b[0mself\u001b[0m\u001b[0;34m.\u001b[0m\u001b[0m_flag\u001b[0m\u001b[0;34m\u001b[0m\u001b[0;34m\u001b[0m\u001b[0m\n\u001b[1;32m    573\u001b[0m             \u001b[0;32mif\u001b[0m \u001b[0;32mnot\u001b[0m \u001b[0msignaled\u001b[0m\u001b[0;34m:\u001b[0m\u001b[0;34m\u001b[0m\u001b[0;34m\u001b[0m\u001b[0m\n\u001b[0;32m--> 574\u001b[0;31m                 \u001b[0msignaled\u001b[0m \u001b[0;34m=\u001b[0m \u001b[0mself\u001b[0m\u001b[0;34m.\u001b[0m\u001b[0m_cond\u001b[0m\u001b[0;34m.\u001b[0m\u001b[0mwait\u001b[0m\u001b[0;34m(\u001b[0m\u001b[0mtimeout\u001b[0m\u001b[0;34m)\u001b[0m\u001b[0;34m\u001b[0m\u001b[0;34m\u001b[0m\u001b[0m\n\u001b[0m\u001b[1;32m    575\u001b[0m             \u001b[0;32mreturn\u001b[0m \u001b[0msignaled\u001b[0m\u001b[0;34m\u001b[0m\u001b[0;34m\u001b[0m\u001b[0m\n\u001b[1;32m    576\u001b[0m \u001b[0;34m\u001b[0m\u001b[0m\n",
      "\u001b[0;32m~/anaconda3/envs/recappr/lib/python3.9/threading.py\u001b[0m in \u001b[0;36mwait\u001b[0;34m(self, timeout)\u001b[0m\n\u001b[1;32m    310\u001b[0m         \u001b[0;32mtry\u001b[0m\u001b[0;34m:\u001b[0m    \u001b[0;31m# restore state no matter what (e.g., KeyboardInterrupt)\u001b[0m\u001b[0;34m\u001b[0m\u001b[0;34m\u001b[0m\u001b[0m\n\u001b[1;32m    311\u001b[0m             \u001b[0;32mif\u001b[0m \u001b[0mtimeout\u001b[0m \u001b[0;32mis\u001b[0m \u001b[0;32mNone\u001b[0m\u001b[0;34m:\u001b[0m\u001b[0;34m\u001b[0m\u001b[0;34m\u001b[0m\u001b[0m\n\u001b[0;32m--> 312\u001b[0;31m                 \u001b[0mwaiter\u001b[0m\u001b[0;34m.\u001b[0m\u001b[0macquire\u001b[0m\u001b[0;34m(\u001b[0m\u001b[0;34m)\u001b[0m\u001b[0;34m\u001b[0m\u001b[0;34m\u001b[0m\u001b[0m\n\u001b[0m\u001b[1;32m    313\u001b[0m                 \u001b[0mgotit\u001b[0m \u001b[0;34m=\u001b[0m \u001b[0;32mTrue\u001b[0m\u001b[0;34m\u001b[0m\u001b[0;34m\u001b[0m\u001b[0m\n\u001b[1;32m    314\u001b[0m             \u001b[0;32melse\u001b[0m\u001b[0;34m:\u001b[0m\u001b[0;34m\u001b[0m\u001b[0;34m\u001b[0m\u001b[0m\n",
      "\u001b[0;31mKeyboardInterrupt\u001b[0m: "
     ]
    }
   ],
   "source": [
    "from algorithms.linear_algs import SLIM\n",
<<<<<<< HEAD
    "\n",
    "slim_alg = SLIM(alpha=1e-1,l1_ratio=1e-2,max_iter=100)\n",
    "slim_alg.fit(train_loader.dataset.csr_matrix)\n",
    "\n",
    "evaluate_rec_alg(slim_alg,test_loader)"
=======
    "\n",
    "slim_alg = SLIM(alpha=1e-1,l1_ratio=1e-2,max_iter=100)\n",
    "slim_alg.fit(train_loader.dataset.csr_matrix)\n",
    "\n",
    "evaluate_recommender_algorithm(slim_alg,test_loader)\n",
    "\n",
    "del slim_alg"
>>>>>>> 71e367f7
   ]
  },
  {
   "cell_type": "markdown",
   "id": "61ded76b-1156-4e58-8905-92e14161ef0c",
   "metadata": {},
   "source": [
    "# EASE"
   ]
  },
  {
   "cell_type": "code",
   "execution_count": null,
   "id": "a74bc609-911e-4754-ae0c-bce4ba7bdaba",
   "metadata": {},
   "outputs": [],
   "source": [
    "# EASE would implode with this amount of items"
   ]
  },
  {
   "cell_type": "markdown",
   "id": "ac896caf-3e1c-46ae-804d-0a00731f56da",
   "metadata": {},
   "source": [
    "# Deep Matrix Factorization\n",
    "[paper](https://www.ijcai.org/Proceedings/2017/0447.pdf)"
   ]
  },
  {
   "cell_type": "code",
<<<<<<< HEAD
   "execution_count": 3,
   "id": "54483565-26c3-4fd9-8ce2-96f95c68bd5c",
   "metadata": {},
=======
   "execution_count": 6,
   "id": "54483565-26c3-4fd9-8ce2-96f95c68bd5c",
   "metadata": {},
   "outputs": [
    {
     "name": "stdout",
     "output_type": "stream",
     "text": [
      "RecommenderAlgorithm class crated\n",
      "SGDBasedRecommenderAlgorithm class crated\n",
      "DeepMatrixFactorization class created\n",
      "Built Trainer module\n"
     ]
    }
   ],
   "source": [
    "from algorithms.neural_alg import DeepMatrixFactorization\n",
    "from utilities.trainer import ExperimentConfig,Trainer\n",
    "\n",
    "\n",
    "dmf_alg = DeepMatrixFactorization(train_loader.dataset.csr_matrix,u_mid_layers=[100],i_mid_layers=[100],final_dimension=32)\n",
    "conf = ExperimentConfig(lr=1e-4,device='cpu')\n",
    "trainer = Trainer(dmf_alg,train_loader,val_loader,conf)"
   ]
  },
  {
   "cell_type": "code",
   "execution_count": 9,
   "id": "d0ffd5b1-fef6-42b9-a922-f78af2f41b45",
   "metadata": {},
>>>>>>> 71e367f7
   "outputs": [
    {
     "name": "stdout",
     "output_type": "stream",
     "text": [
<<<<<<< HEAD
      "RecommenderAlgorithm class crated\n",
      "DeepMatrixFactorization class created\n"
     ]
    }
   ],
   "source": [
    "from algorithms.neural_alg import DeepMatrixFactorization\n",
    "\n",
    "dmf_alg = DeepMatrixFactorization(train_loader.dataset.csr_matrix,u_mid_layers=[100],i_mid_layers=[100],final_dimension=32)\n",
    "dmf_alg.fit(train_loader)\n",
    "\n"
   ]
=======
      "Validation started\n",
      "Init - Avg Val Value 0.090 \n",
      "\n"
     ]
    },
    {
     "ename": "KeyboardInterrupt",
     "evalue": "",
     "output_type": "error",
     "traceback": [
      "\u001b[0;31m---------------------------------------------------------------------------\u001b[0m",
      "\u001b[0;31mKeyboardInterrupt\u001b[0m                         Traceback (most recent call last)",
      "\u001b[0;32m/tmp/ipykernel_15296/498936609.py\u001b[0m in \u001b[0;36m<module>\u001b[0;34m\u001b[0m\n\u001b[0;32m----> 1\u001b[0;31m \u001b[0mtrainer\u001b[0m\u001b[0;34m.\u001b[0m\u001b[0mfit\u001b[0m\u001b[0;34m(\u001b[0m\u001b[0;34m)\u001b[0m\u001b[0;34m\u001b[0m\u001b[0;34m\u001b[0m\u001b[0m\n\u001b[0m",
      "\u001b[0;32m~/PycharmProjects/recappr/utilities/trainer.py\u001b[0m in \u001b[0;36mfit\u001b[0;34m(self)\u001b[0m\n\u001b[1;32m    114\u001b[0m \u001b[0;34m\u001b[0m\u001b[0m\n\u001b[1;32m    115\u001b[0m                 \u001b[0mloss\u001b[0m\u001b[0;34m.\u001b[0m\u001b[0mbackward\u001b[0m\u001b[0;34m(\u001b[0m\u001b[0;34m)\u001b[0m\u001b[0;34m\u001b[0m\u001b[0;34m\u001b[0m\u001b[0m\n\u001b[0;32m--> 116\u001b[0;31m                 \u001b[0mself\u001b[0m\u001b[0;34m.\u001b[0m\u001b[0moptimizer\u001b[0m\u001b[0;34m.\u001b[0m\u001b[0mstep\u001b[0m\u001b[0;34m(\u001b[0m\u001b[0;34m)\u001b[0m\u001b[0;34m\u001b[0m\u001b[0;34m\u001b[0m\u001b[0m\n\u001b[0m\u001b[1;32m    117\u001b[0m                 \u001b[0mself\u001b[0m\u001b[0;34m.\u001b[0m\u001b[0moptimizer\u001b[0m\u001b[0;34m.\u001b[0m\u001b[0mzero_grad\u001b[0m\u001b[0;34m(\u001b[0m\u001b[0;34m)\u001b[0m\u001b[0;34m\u001b[0m\u001b[0;34m\u001b[0m\u001b[0m\n\u001b[1;32m    118\u001b[0m \u001b[0;34m\u001b[0m\u001b[0m\n",
      "\u001b[0;32m~/anaconda3/envs/recappr/lib/python3.9/site-packages/torch/optim/optimizer.py\u001b[0m in \u001b[0;36mwrapper\u001b[0;34m(*args, **kwargs)\u001b[0m\n\u001b[1;32m     86\u001b[0m                 \u001b[0mprofile_name\u001b[0m \u001b[0;34m=\u001b[0m \u001b[0;34m\"Optimizer.step#{}.step\"\u001b[0m\u001b[0;34m.\u001b[0m\u001b[0mformat\u001b[0m\u001b[0;34m(\u001b[0m\u001b[0mobj\u001b[0m\u001b[0;34m.\u001b[0m\u001b[0m__class__\u001b[0m\u001b[0;34m.\u001b[0m\u001b[0m__name__\u001b[0m\u001b[0;34m)\u001b[0m\u001b[0;34m\u001b[0m\u001b[0;34m\u001b[0m\u001b[0m\n\u001b[1;32m     87\u001b[0m                 \u001b[0;32mwith\u001b[0m \u001b[0mtorch\u001b[0m\u001b[0;34m.\u001b[0m\u001b[0mautograd\u001b[0m\u001b[0;34m.\u001b[0m\u001b[0mprofiler\u001b[0m\u001b[0;34m.\u001b[0m\u001b[0mrecord_function\u001b[0m\u001b[0;34m(\u001b[0m\u001b[0mprofile_name\u001b[0m\u001b[0;34m)\u001b[0m\u001b[0;34m:\u001b[0m\u001b[0;34m\u001b[0m\u001b[0;34m\u001b[0m\u001b[0m\n\u001b[0;32m---> 88\u001b[0;31m                     \u001b[0;32mreturn\u001b[0m \u001b[0mfunc\u001b[0m\u001b[0;34m(\u001b[0m\u001b[0;34m*\u001b[0m\u001b[0margs\u001b[0m\u001b[0;34m,\u001b[0m \u001b[0;34m**\u001b[0m\u001b[0mkwargs\u001b[0m\u001b[0;34m)\u001b[0m\u001b[0;34m\u001b[0m\u001b[0;34m\u001b[0m\u001b[0m\n\u001b[0m\u001b[1;32m     89\u001b[0m             \u001b[0;32mreturn\u001b[0m \u001b[0mwrapper\u001b[0m\u001b[0;34m\u001b[0m\u001b[0;34m\u001b[0m\u001b[0m\n\u001b[1;32m     90\u001b[0m \u001b[0;34m\u001b[0m\u001b[0m\n",
      "\u001b[0;32m~/anaconda3/envs/recappr/lib/python3.9/site-packages/torch/autograd/grad_mode.py\u001b[0m in \u001b[0;36mdecorate_context\u001b[0;34m(*args, **kwargs)\u001b[0m\n\u001b[1;32m     26\u001b[0m         \u001b[0;32mdef\u001b[0m \u001b[0mdecorate_context\u001b[0m\u001b[0;34m(\u001b[0m\u001b[0;34m*\u001b[0m\u001b[0margs\u001b[0m\u001b[0;34m,\u001b[0m \u001b[0;34m**\u001b[0m\u001b[0mkwargs\u001b[0m\u001b[0;34m)\u001b[0m\u001b[0;34m:\u001b[0m\u001b[0;34m\u001b[0m\u001b[0;34m\u001b[0m\u001b[0m\n\u001b[1;32m     27\u001b[0m             \u001b[0;32mwith\u001b[0m \u001b[0mself\u001b[0m\u001b[0;34m.\u001b[0m\u001b[0m__class__\u001b[0m\u001b[0;34m(\u001b[0m\u001b[0;34m)\u001b[0m\u001b[0;34m:\u001b[0m\u001b[0;34m\u001b[0m\u001b[0;34m\u001b[0m\u001b[0m\n\u001b[0;32m---> 28\u001b[0;31m                 \u001b[0;32mreturn\u001b[0m \u001b[0mfunc\u001b[0m\u001b[0;34m(\u001b[0m\u001b[0;34m*\u001b[0m\u001b[0margs\u001b[0m\u001b[0;34m,\u001b[0m \u001b[0;34m**\u001b[0m\u001b[0mkwargs\u001b[0m\u001b[0;34m)\u001b[0m\u001b[0;34m\u001b[0m\u001b[0;34m\u001b[0m\u001b[0m\n\u001b[0m\u001b[1;32m     29\u001b[0m         \u001b[0;32mreturn\u001b[0m \u001b[0mcast\u001b[0m\u001b[0;34m(\u001b[0m\u001b[0mF\u001b[0m\u001b[0;34m,\u001b[0m \u001b[0mdecorate_context\u001b[0m\u001b[0;34m)\u001b[0m\u001b[0;34m\u001b[0m\u001b[0;34m\u001b[0m\u001b[0m\n\u001b[1;32m     30\u001b[0m \u001b[0;34m\u001b[0m\u001b[0m\n",
      "\u001b[0;32m~/anaconda3/envs/recappr/lib/python3.9/site-packages/torch/optim/adam.py\u001b[0m in \u001b[0;36mstep\u001b[0;34m(self, closure)\u001b[0m\n\u001b[1;32m    131\u001b[0m                     \u001b[0mstate_steps\u001b[0m\u001b[0;34m.\u001b[0m\u001b[0mappend\u001b[0m\u001b[0;34m(\u001b[0m\u001b[0mstate\u001b[0m\u001b[0;34m[\u001b[0m\u001b[0;34m'step'\u001b[0m\u001b[0;34m]\u001b[0m\u001b[0;34m)\u001b[0m\u001b[0;34m\u001b[0m\u001b[0;34m\u001b[0m\u001b[0m\n\u001b[1;32m    132\u001b[0m \u001b[0;34m\u001b[0m\u001b[0m\n\u001b[0;32m--> 133\u001b[0;31m             F.adam(params_with_grad,\n\u001b[0m\u001b[1;32m    134\u001b[0m                    \u001b[0mgrads\u001b[0m\u001b[0;34m,\u001b[0m\u001b[0;34m\u001b[0m\u001b[0;34m\u001b[0m\u001b[0m\n\u001b[1;32m    135\u001b[0m                    \u001b[0mexp_avgs\u001b[0m\u001b[0;34m,\u001b[0m\u001b[0;34m\u001b[0m\u001b[0;34m\u001b[0m\u001b[0m\n",
      "\u001b[0;32m~/anaconda3/envs/recappr/lib/python3.9/site-packages/torch/optim/_functional.py\u001b[0m in \u001b[0;36madam\u001b[0;34m(params, grads, exp_avgs, exp_avg_sqs, max_exp_avg_sqs, state_steps, amsgrad, beta1, beta2, lr, weight_decay, eps)\u001b[0m\n\u001b[1;32m     81\u001b[0m \u001b[0;34m\u001b[0m\u001b[0m\n\u001b[1;32m     82\u001b[0m         \u001b[0;32mif\u001b[0m \u001b[0mweight_decay\u001b[0m \u001b[0;34m!=\u001b[0m \u001b[0;36m0\u001b[0m\u001b[0;34m:\u001b[0m\u001b[0;34m\u001b[0m\u001b[0;34m\u001b[0m\u001b[0m\n\u001b[0;32m---> 83\u001b[0;31m             \u001b[0mgrad\u001b[0m \u001b[0;34m=\u001b[0m \u001b[0mgrad\u001b[0m\u001b[0;34m.\u001b[0m\u001b[0madd\u001b[0m\u001b[0;34m(\u001b[0m\u001b[0mparam\u001b[0m\u001b[0;34m,\u001b[0m \u001b[0malpha\u001b[0m\u001b[0;34m=\u001b[0m\u001b[0mweight_decay\u001b[0m\u001b[0;34m)\u001b[0m\u001b[0;34m\u001b[0m\u001b[0;34m\u001b[0m\u001b[0m\n\u001b[0m\u001b[1;32m     84\u001b[0m \u001b[0;34m\u001b[0m\u001b[0m\n\u001b[1;32m     85\u001b[0m         \u001b[0;31m# Decay the first and second moment running average coefficient\u001b[0m\u001b[0;34m\u001b[0m\u001b[0;34m\u001b[0m\u001b[0m\n",
      "\u001b[0;31mKeyboardInterrupt\u001b[0m: "
     ]
    }
   ],
   "source": [
    "trainer.fit()"
   ]
  },
  {
   "cell_type": "markdown",
   "id": "486a0f16-4078-4a66-8c2e-0702397c6599",
   "metadata": {},
   "source": [
    "# $\\text{P}^3_\\alpha$"
   ]
  },
  {
   "cell_type": "code",
   "execution_count": 3,
   "id": "ab092b3b-7518-42c8-8e56-d2ea8f53cb57",
   "metadata": {},
   "outputs": [
    {
     "name": "stdout",
     "output_type": "stream",
     "text": [
      "Built RecommenderAlgorithm module\n",
      "Built P3alpha module\n",
      "Start fitting\n",
      "Frist Step done\n",
      "Second Step done\n",
      "End fitting\n",
      "ndcg@1     : 0.233\n",
      "hit_ratio@1 : 0.233\n",
      "ndcg@3     : 0.337\n",
      "hit_ratio@3 : 0.412\n",
      "ndcg@5     : 0.378\n",
      "hit_ratio@5 : 0.512\n",
      "ndcg@10    : 0.425\n",
      "hit_ratio@10 : 0.657\n",
      "ndcg@50    : 0.486\n",
      "hit_ratio@50 : 0.927\n"
     ]
    }
   ],
   "source": [
    "from graph_algs import P3alpha\n",
    "p3_alg = P3alpha()\n",
    "p3_alg.fit(train_loader.dataset.csr_matrix)\n",
    "\n",
    "evaluate_recommender_algorithm(p3_alg,test_loader)"
   ]
  },
  {
   "cell_type": "code",
   "execution_count": null,
   "id": "71bbd105-03da-4fbc-8250-2fdb2904d0d2",
   "metadata": {},
   "outputs": [],
   "source": []
>>>>>>> 71e367f7
  }
 ],
 "metadata": {
  "kernelspec": {
   "display_name": "Python 3 (ipykernel)",
   "language": "python",
   "name": "python3"
  },
  "language_info": {
   "codemirror_mode": {
    "name": "ipython",
    "version": 3
   },
   "file_extension": ".py",
   "mimetype": "text/x-python",
   "name": "python",
   "nbconvert_exporter": "python",
   "pygments_lexer": "ipython3",
   "version": "3.9.7"
  }
 },
 "nbformat": 4,
 "nbformat_minor": 5
}<|MERGE_RESOLUTION|>--- conflicted
+++ resolved
@@ -21,30 +21,14 @@
    "metadata": {},
    "outputs": [],
    "source": [
-<<<<<<< HEAD
-    "from data.dataset import get_protorecdataset_dataloader\n",
-    "from utilities.utils import reproducible, print_results\n",
-    "from utilities.eval import Evaluator\n",
-=======
     "from data.dataset import get_recdataset_dataloader\n",
     "from utilities.eval import evaluate_recommender_algorithm\n",
     "#from utilities.utils import reproducible, print_results\n",
     "#from utilities.eval import Evaluator\n",
->>>>>>> 71e367f7
     "\n",
     "import sys\n",
     "sys.path.append('./')\n",
     "sys.path.append('./algorithms')\n",
-<<<<<<< HEAD
-    "\n",
-    "from scipy import sparse as sp\n",
-    "from scipy.sparse import linalg as sp_lin\n",
-    "import scipy as sc\n",
-    "import numpy as np\n",
-    "import bottleneck as bn\n",
-    "from functools import partial\n",
-=======
->>>>>>> 71e367f7
     "\n",
     "#from scipy import sparse as sp\n",
     "#from scipy.sparse import linalg as sp_lin\n",
@@ -128,21 +112,7 @@
     "                    neg_strategy='uniform',\n",
     "                    batch_size=64,\n",
     "                    num_workers=8,\n",
-    ")\n",
-    "\n",
-    "def evaluate_rec_alg(rec_alg,test_loader):\n",
-    "    \n",
-    "    reproducible(SEED)\n",
-    "\n",
-    "    evaluator = Evaluator(test_loader.dataset.n_users)\n",
-    "\n",
-    "    for u_idxs, i_idxs, labels in test_loader:\n",
-    "        out = rec_alg.predict(u_idxs,i_idxs)\n",
-    "\n",
-    "        evaluator.eval_batch(out)\n",
-    "\n",
-    "    metrics_values = evaluator.get_results()\n",
-    "    print_results(metrics_values)"
+    ")"
    ]
   },
   {
@@ -156,11 +126,7 @@
   },
   {
    "cell_type": "code",
-<<<<<<< HEAD
-   "execution_count": 37,
-=======
    "execution_count": 3,
->>>>>>> 71e367f7
    "id": "efd03dfc-f85f-4adf-98cf-e40c0d6ac23a",
    "metadata": {},
    "outputs": [
@@ -168,20 +134,6 @@
      "name": "stdout",
      "output_type": "stream",
      "text": [
-<<<<<<< HEAD
-      "RecommenderAlgorithm class crated\n",
-      "RandomItems class created\n",
-      "ndcg@1     : 0.013\n",
-      "hit_ratio@1 : 0.013\n",
-      "ndcg@3     : 0.024\n",
-      "hit_ratio@3 : 0.032\n",
-      "ndcg@5     : 0.033\n",
-      "hit_ratio@5 : 0.056\n",
-      "ndcg@10    : 0.049\n",
-      "hit_ratio@10 : 0.106\n",
-      "ndcg@50    : 0.133\n",
-      "hit_ratio@50 : 0.504\n"
-=======
       "Built RecommenderAlgorithm module\n",
       "Built RandomItems module\n",
       "ndcg@1     : 0.009\n",
@@ -194,7 +146,6 @@
       "hit_ratio@10 : 0.101\n",
       "ndcg@50    : 0.131\n",
       "hit_ratio@50 : 0.511\n"
->>>>>>> 71e367f7
      ]
     }
    ],
@@ -203,13 +154,9 @@
     "\n",
     "rand_alg = RandomItems()\n",
     "\n",
-<<<<<<< HEAD
-    "evaluate_rec_alg(rand_alg,test_loader)"
-=======
     "evaluate_recommender_algorithm(rand_alg,test_loader)\n",
     "\n",
     "del rand_alg"
->>>>>>> 71e367f7
    ]
   },
   {
@@ -223,7 +170,7 @@
   },
   {
    "cell_type": "code",
-   "execution_count": 38,
+   "execution_count": 4,
    "id": "ea733399-5c8b-4194-aece-c0fac74aeb7c",
    "metadata": {},
    "outputs": [
@@ -231,15 +178,6 @@
      "name": "stdout",
      "output_type": "stream",
      "text": [
-<<<<<<< HEAD
-      "RecommenderAlgorithm class crated\n",
-      "PopularItems class crated\n",
-      "ndcg@1     : 0.046\n",
-      "hit_ratio@1 : 0.046\n",
-      "ndcg@3     : 0.081\n",
-      "hit_ratio@3 : 0.106\n",
-      "ndcg@5     : 0.102\n",
-=======
       "Built RecommenderAlgorithm module\n",
       "Built PopularItems module\n",
       "ndcg@1     : 0.044\n",
@@ -247,7 +185,6 @@
       "ndcg@3     : 0.083\n",
       "hit_ratio@3 : 0.111\n",
       "ndcg@5     : 0.101\n",
->>>>>>> 71e367f7
       "hit_ratio@5 : 0.156\n",
       "ndcg@10    : 0.132\n",
       "hit_ratio@10 : 0.251\n",
@@ -261,14 +198,9 @@
     "\n",
     "pop_alg = PopularItems(test_loader.dataset.pop_distribution)\n",
     "\n",
-<<<<<<< HEAD
-    "\n",
-    "evaluate_rec_alg(pop_alg,test_loader)"
-=======
     "evaluate_recommender_algorithm(pop_alg,test_loader)\n",
     "\n",
     "del pop_alg"
->>>>>>> 71e367f7
    ]
   },
   {
@@ -281,11 +213,7 @@
   },
   {
    "cell_type": "code",
-<<<<<<< HEAD
-   "execution_count": 42,
-=======
    "execution_count": 5,
->>>>>>> 71e367f7
    "id": "4785d93d-903d-46c1-94b4-5719dd92a1a4",
    "metadata": {},
    "outputs": [
@@ -293,17 +221,6 @@
      "name": "stdout",
      "output_type": "stream",
      "text": [
-<<<<<<< HEAD
-      "RecommenderAlgorithm class crated\n",
-      "SVDAlgorithm class created\n",
-      "ndcg@1     : 0.188\n",
-      "hit_ratio@1 : 0.188\n",
-      "ndcg@3     : 0.272\n",
-      "hit_ratio@3 : 0.335\n",
-      "ndcg@5     : 0.307\n",
-      "hit_ratio@5 : 0.419\n",
-      "ndcg@10    : 0.350\n",
-=======
       "Built RecommenderAlgorithm module\n",
       "Built SVDAlgorithm module \n",
       "- factors: 100 \n",
@@ -316,7 +233,6 @@
       "ndcg@5     : 0.308\n",
       "hit_ratio@5 : 0.417\n",
       "ndcg@10    : 0.351\n",
->>>>>>> 71e367f7
       "hit_ratio@10 : 0.551\n",
       "ndcg@50    : 0.422\n",
       "hit_ratio@50 : 0.869\n"
@@ -325,21 +241,13 @@
    ],
    "source": [
     "from algorithms.mf_algs import SVDAlgorithm\n",
-<<<<<<< HEAD
     "\n",
     "svd_alg = SVDAlgorithm(factors=100)\n",
     "svd_alg.fit(train_loader.dataset.csr_matrix)\n",
     "\n",
-    "evaluate_rec_alg(svd_alg,test_loader)"
-=======
-    "\n",
-    "svd_alg = SVDAlgorithm(factors=100)\n",
-    "svd_alg.fit(train_loader.dataset.csr_matrix)\n",
-    "\n",
     "evaluate_recommender_algorithm(svd_alg,test_loader)\n",
     "\n",
     "del svd_alg"
->>>>>>> 71e367f7
    ]
   },
   {
@@ -354,8 +262,7 @@
   },
   {
    "cell_type": "code",
-<<<<<<< HEAD
-   "execution_count": 43,
+   "execution_count": 6,
    "id": "58c29846-d288-48a7-8c7b-6dbfcf6f033b",
    "metadata": {},
    "outputs": [],
@@ -365,21 +272,6 @@
    ]
   },
   {
-   "cell_type": "code",
-   "execution_count": null,
-   "id": "4d70a111-6ea5-4277-b7af-4a4cd0ed9f8f",
-=======
-   "execution_count": 6,
-   "id": "58c29846-d288-48a7-8c7b-6dbfcf6f033b",
->>>>>>> 71e367f7
-   "metadata": {},
-   "outputs": [],
-   "source": [
-    "from algorithms.knn_algs import UserKNN\n",
-    "from utilities.similarities import SimilarityFunction"
-   ]
-  },
-  {
    "cell_type": "markdown",
    "id": "ba7491bf-190a-410d-b00f-31992f203778",
    "metadata": {},
@@ -393,11 +285,7 @@
   },
   {
    "cell_type": "code",
-<<<<<<< HEAD
-   "execution_count": 44,
-=======
    "execution_count": 7,
->>>>>>> 71e367f7
    "id": "d56c2dd6-4f88-4031-bae9-3e12fa30e5fd",
    "metadata": {},
    "outputs": [
@@ -405,13 +293,6 @@
      "name": "stdout",
      "output_type": "stream",
      "text": [
-<<<<<<< HEAD
-      "RecommenderAlgorithm class crated\n",
-      "UserKNN class created\n",
-      "ndcg@1     : 0.224\n",
-      "hit_ratio@1 : 0.224\n",
-      "ndcg@3     : 0.309\n",
-=======
       "Built RecommenderAlgorithm module\n",
       "Built KNNAlgorithm module \n",
       "- sim_func: <function compute_jaccard_sim_mtx at 0x7fc988d91ee0> \n",
@@ -424,7 +305,6 @@
       "ndcg@1     : 0.225\n",
       "hit_ratio@1 : 0.225\n",
       "ndcg@3     : 0.310\n",
->>>>>>> 71e367f7
       "hit_ratio@3 : 0.372\n",
       "ndcg@5     : 0.344\n",
       "hit_ratio@5 : 0.453\n",
@@ -436,19 +316,12 @@
     }
    ],
    "source": [
-<<<<<<< HEAD
-    "user_jaccard_alg = UserKNN(SimilarityFunction.jaccard)\n",
-    "user_jaccard_alg.fit(train_loader.dataset.csr_matrix,k=100)\n",
-    "\n",
-    "evaluate_rec_alg(user_jaccard_alg,test_loader)"
-=======
     "user_jaccard_alg = UserKNN(SimilarityFunction.jaccard,k=100)\n",
     "user_jaccard_alg.fit(train_loader.dataset.csr_matrix)\n",
     "\n",
     "evaluate_recommender_algorithm(user_jaccard_alg,test_loader)\n",
     "\n",
     "del user_jaccard_alg"
->>>>>>> 71e367f7
    ]
   },
   {
@@ -464,11 +337,7 @@
   },
   {
    "cell_type": "code",
-<<<<<<< HEAD
-   "execution_count": 45,
-=======
    "execution_count": 8,
->>>>>>> 71e367f7
    "id": "60296545-af91-409a-af5d-b5f0f7e1ef1a",
    "metadata": {},
    "outputs": [
@@ -476,98 +345,9 @@
      "name": "stdout",
      "output_type": "stream",
      "text": [
-<<<<<<< HEAD
-      "RecommenderAlgorithm class crated\n",
-      "UserKNN class created\n",
-      "ndcg@1     : 0.226\n",
-      "hit_ratio@1 : 0.226\n",
-      "ndcg@3     : 0.321\n",
-      "hit_ratio@3 : 0.390\n",
-      "ndcg@5     : 0.354\n",
-      "hit_ratio@5 : 0.471\n",
-=======
       "Built RecommenderAlgorithm module\n",
       "Built KNNAlgorithm module \n",
       "- sim_func: <function compute_cosine_sim_mtx at 0x7fc988d91940> \n",
-      "- k: 100 \n",
-      "\n",
-      "Built UserKNN module \n",
-      "\n",
-      "Starting Fitting\n",
-      "End Fitting\n",
-      "ndcg@1     : 0.228\n",
-      "hit_ratio@1 : 0.228\n",
-      "ndcg@3     : 0.322\n",
-      "hit_ratio@3 : 0.391\n",
-      "ndcg@5     : 0.355\n",
-      "hit_ratio@5 : 0.472\n",
->>>>>>> 71e367f7
-      "ndcg@10    : 0.393\n",
-      "hit_ratio@10 : 0.587\n",
-      "ndcg@50    : 0.434\n",
-      "hit_ratio@50 : 0.760\n"
-     ]
-    }
-   ],
-   "source": [
-<<<<<<< HEAD
-    "user_cosine_alg = UserKNN(SimilarityFunction.cosine)\n",
-    "user_cosine_alg.fit(train_loader.dataset.csr_matrix,k=100)\n",
-    "\n",
-    "evaluate_rec_alg(user_cosine_alg,test_loader)"
-=======
-    "user_cosine_alg = UserKNN(SimilarityFunction.cosine,k=100)\n",
-    "user_cosine_alg.fit(train_loader.dataset.csr_matrix)\n",
-    "\n",
-    "evaluate_recommender_algorithm(user_cosine_alg,test_loader)\n",
-    "\n",
-    "del user_cosine_alg"
->>>>>>> 71e367f7
-   ]
-  },
-  {
-   "cell_type": "markdown",
-   "id": "62267955-a93c-4731-a01d-fa3e65f2b781",
-   "metadata": {},
-   "source": [
-    "### Pearson Correlation\n",
-    "Defined as $\\frac{\\sum_i (u_x^i - \\bar{u_x}) \\cdot (u_y^i - \\bar{u_y})}{\\sqrt{\\sum_i {(u_x^i - \\bar{u_x})}^2} \\sqrt{\\sum_i {(u_y^i - \\bar{u_y})}^2}}$ where $u_x$ and $u_y$ are the row vectors of the user-item interaction matrix and $\\bar{u_x}$ and $\\bar{u_y}$ the respective means\n",
-    "\n",
-    "**Attempt to a intuitive explanation/reading the formula**: In general, pearson correlation evaluates if two measurments are linearly dependent to each other (i.e. if you can write Y=aX + b where X,Y are user vector ratings and a,b are parameters). The definition is similar to the cosine similarity but by subtracting the mean of the measurments , computed over *all* the items. Note that, otherwise, the mean would be 1, and thus leading to 0 everywhere when removing the mean (1-1=0). This mean, then, should take into account some information about the number consumed by the users (the higher the number of items consumed, the bigger the mean), similarly what the denominator does for the jaccard similarity. The mean is then removed by the vectors (only non-zero entries) and the definition of cosine similarity is applied. The mean is removed only to these entries because... performance? Removing the mean to 0s makes them go below 0. Does it make sense at all to have a negative similarity? Looking at the results, it seems that the metrics  are even better for the dense definition below\n",
-    "\n"
-   ]
-  },
-  {
-   "cell_type": "code",
-<<<<<<< HEAD
-   "execution_count": 46,
-=======
-   "execution_count": 9,
->>>>>>> 71e367f7
-   "id": "55985e28-15f3-4c6a-8cfb-15d219d4752f",
-   "metadata": {},
-   "outputs": [
-    {
-     "name": "stdout",
-     "output_type": "stream",
-     "text": [
-<<<<<<< HEAD
-      "RecommenderAlgorithm class crated\n",
-      "UserKNN class created\n",
-      "ndcg@1     : 0.226\n",
-      "hit_ratio@1 : 0.226\n",
-      "ndcg@3     : 0.321\n",
-      "hit_ratio@3 : 0.390\n",
-      "ndcg@5     : 0.354\n",
-      "hit_ratio@5 : 0.471\n",
-      "ndcg@10    : 0.393\n",
-      "hit_ratio@10 : 0.590\n",
-      "ndcg@50    : 0.434\n",
-      "hit_ratio@50 : 0.763\n"
-=======
-      "Built RecommenderAlgorithm module\n",
-      "Built KNNAlgorithm module \n",
-      "- sim_func: <function compute_pearson_sim_mtx at 0x7fc988d918b0> \n",
       "- k: 100 \n",
       "\n",
       "Built UserKNN module \n",
@@ -584,24 +364,69 @@
       "hit_ratio@10 : 0.587\n",
       "ndcg@50    : 0.434\n",
       "hit_ratio@50 : 0.760\n"
->>>>>>> 71e367f7
-     ]
-    }
-   ],
-   "source": [
-<<<<<<< HEAD
-    "user_pearson_alg = UserKNN(SimilarityFunction.pearson)\n",
-    "user_pearson_alg.fit(train_loader.dataset.csr_matrix,k=100)\n",
-    "\n",
-    "evaluate_rec_alg(user_pearson_alg,test_loader)"
-=======
+     ]
+    }
+   ],
+   "source": [
+    "user_cosine_alg = UserKNN(SimilarityFunction.cosine,k=100)\n",
+    "user_cosine_alg.fit(train_loader.dataset.csr_matrix)\n",
+    "\n",
+    "evaluate_recommender_algorithm(user_cosine_alg,test_loader)\n",
+    "\n",
+    "del user_cosine_alg"
+   ]
+  },
+  {
+   "cell_type": "markdown",
+   "id": "62267955-a93c-4731-a01d-fa3e65f2b781",
+   "metadata": {},
+   "source": [
+    "### Pearson Correlation\n",
+    "Defined as $\\frac{\\sum_i (u_x^i - \\bar{u_x}) \\cdot (u_y^i - \\bar{u_y})}{\\sqrt{\\sum_i {(u_x^i - \\bar{u_x})}^2} \\sqrt{\\sum_i {(u_y^i - \\bar{u_y})}^2}}$ where $u_x$ and $u_y$ are the row vectors of the user-item interaction matrix and $\\bar{u_x}$ and $\\bar{u_y}$ the respective means\n",
+    "\n",
+    "**Attempt to a intuitive explanation/reading the formula**: In general, pearson correlation evaluates if two measurments are linearly dependent to each other (i.e. if you can write Y=aX + b where X,Y are user vector ratings and a,b are parameters). The definition is similar to the cosine similarity but by subtracting the mean of the measurments , computed over *all* the items. Note that, otherwise, the mean would be 1, and thus leading to 0 everywhere when removing the mean (1-1=0). This mean, then, should take into account some information about the number consumed by the users (the higher the number of items consumed, the bigger the mean), similarly what the denominator does for the jaccard similarity. The mean is then removed by the vectors (only non-zero entries) and the definition of cosine similarity is applied. The mean is removed only to these entries because... performance? Removing the mean to 0s makes them go below 0. Does it make sense at all to have a negative similarity? Looking at the results, it seems that the metrics  are even better for the dense definition below\n",
+    "\n"
+   ]
+  },
+  {
+   "cell_type": "code",
+   "execution_count": 9,
+   "id": "55985e28-15f3-4c6a-8cfb-15d219d4752f",
+   "metadata": {},
+   "outputs": [
+    {
+     "name": "stdout",
+     "output_type": "stream",
+     "text": [
+      "Built RecommenderAlgorithm module\n",
+      "Built KNNAlgorithm module \n",
+      "- sim_func: <function compute_pearson_sim_mtx at 0x7fc988d918b0> \n",
+      "- k: 100 \n",
+      "\n",
+      "Built UserKNN module \n",
+      "\n",
+      "Starting Fitting\n",
+      "End Fitting\n",
+      "ndcg@1     : 0.228\n",
+      "hit_ratio@1 : 0.228\n",
+      "ndcg@3     : 0.322\n",
+      "hit_ratio@3 : 0.391\n",
+      "ndcg@5     : 0.355\n",
+      "hit_ratio@5 : 0.472\n",
+      "ndcg@10    : 0.393\n",
+      "hit_ratio@10 : 0.587\n",
+      "ndcg@50    : 0.434\n",
+      "hit_ratio@50 : 0.760\n"
+     ]
+    }
+   ],
+   "source": [
     "user_pearson_alg = UserKNN(SimilarityFunction.pearson,k=100)\n",
     "user_pearson_alg.fit(train_loader.dataset.csr_matrix)\n",
     "\n",
     "evaluate_recommender_algorithm(user_pearson_alg,test_loader)\n",
     "\n",
     "del user_pearson_alg"
->>>>>>> 71e367f7
    ]
   },
   {
@@ -617,7 +442,7 @@
   },
   {
    "cell_type": "code",
-   "execution_count": 47,
+   "execution_count": 10,
    "id": "e13a4086-1b7b-4b47-a9ff-cfc68c927595",
    "metadata": {},
    "outputs": [
@@ -625,20 +450,6 @@
      "name": "stdout",
      "output_type": "stream",
      "text": [
-<<<<<<< HEAD
-      "RecommenderAlgorithm class crated\n",
-      "UserKNN class created\n",
-      "ndcg@1     : 0.214\n",
-      "hit_ratio@1 : 0.214\n",
-      "ndcg@3     : 0.305\n",
-      "hit_ratio@3 : 0.373\n",
-      "ndcg@5     : 0.342\n",
-      "hit_ratio@5 : 0.461\n",
-      "ndcg@10    : 0.379\n",
-      "hit_ratio@10 : 0.577\n",
-      "ndcg@50    : 0.430\n",
-      "hit_ratio@50 : 0.796\n"
-=======
       "Built RecommenderAlgorithm module\n",
       "Built KNNAlgorithm module \n",
       "- sim_func: functools.partial(<function compute_asymmetric_cosine_sim_mtx at 0x7fc988d91670>, 0.6) \n",
@@ -658,24 +469,16 @@
       "hit_ratio@10 : 0.584\n",
       "ndcg@50    : 0.431\n",
       "hit_ratio@50 : 0.775\n"
->>>>>>> 71e367f7
-     ]
-    }
-   ],
-   "source": [
-<<<<<<< HEAD
-    "user_asymmetric_cosine_alg = UserKNN(SimilarityFunction.asymmetric_cosine)\n",
-    "user_asymmetric_cosine_alg.fit(train_loader.dataset.csr_matrix,k=100,alpha=0.8)\n",
-    "\n",
-    "evaluate_rec_alg(user_asymmetric_cosine_alg,test_loader)"
-=======
+     ]
+    }
+   ],
+   "source": [
     "user_asymmetric_cosine_alg = UserKNN(SimilarityFunction.asymmetric_cosine,k=100,alpha=0.6)\n",
     "user_asymmetric_cosine_alg.fit(train_loader.dataset.csr_matrix)\n",
     "\n",
     "evaluate_recommender_algorithm(user_asymmetric_cosine_alg,test_loader)\n",
     "\n",
     "del user_asymmetric_cosine_alg"
->>>>>>> 71e367f7
    ]
   },
   {
@@ -692,7 +495,7 @@
   },
   {
    "cell_type": "code",
-   "execution_count": 48,
+   "execution_count": 11,
    "id": "3311505e-8e46-4537-ab2b-ca63628f1ba6",
    "metadata": {},
    "outputs": [
@@ -700,10 +503,6 @@
      "name": "stdout",
      "output_type": "stream",
      "text": [
-<<<<<<< HEAD
-      "RecommenderAlgorithm class crated\n",
-      "UserKNN class created\n",
-=======
       "Built RecommenderAlgorithm module\n",
       "Built KNNAlgorithm module \n",
       "- sim_func: <function compute_sorensen_dice_sim_mtx at 0x7fc988d91ca0> \n",
@@ -713,7 +512,6 @@
       "\n",
       "Starting Fitting\n",
       "End Fitting\n",
->>>>>>> 71e367f7
       "ndcg@1     : 0.228\n",
       "hit_ratio@1 : 0.228\n",
       "ndcg@3     : 0.321\n",
@@ -728,19 +526,12 @@
     }
    ],
    "source": [
-<<<<<<< HEAD
-    "user_sorensen_dice_alg = UserKNN(SimilarityFunction.sorensen_dice)\n",
-    "user_sorensen_dice_alg.fit(train_loader.dataset.csr_matrix,k=100)\n",
-    "\n",
-    "evaluate_rec_alg(user_sorensen_dice_alg,test_loader)"
-=======
     "user_sorensen_dice_alg = UserKNN(SimilarityFunction.sorensen_dice,k=100)\n",
     "user_sorensen_dice_alg.fit(train_loader.dataset.csr_matrix)\n",
     "\n",
     "evaluate_recommender_algorithm(user_sorensen_dice_alg,test_loader)\n",
     "\n",
     "del user_sorensen_dice_alg"
->>>>>>> 71e367f7
    ]
   },
   {
@@ -757,11 +548,7 @@
   },
   {
    "cell_type": "code",
-<<<<<<< HEAD
-   "execution_count": 49,
-=======
    "execution_count": 13,
->>>>>>> 71e367f7
    "id": "c24ed60e-2ce1-433f-a5f2-54efe828bf0b",
    "metadata": {},
    "outputs": [
@@ -769,20 +556,6 @@
      "name": "stdout",
      "output_type": "stream",
      "text": [
-<<<<<<< HEAD
-      "RecommenderAlgorithm class crated\n",
-      "UserKNN class created\n",
-      "ndcg@1     : 0.228\n",
-      "hit_ratio@1 : 0.228\n",
-      "ndcg@3     : 0.318\n",
-      "hit_ratio@3 : 0.382\n",
-      "ndcg@5     : 0.356\n",
-      "hit_ratio@5 : 0.475\n",
-      "ndcg@10    : 0.394\n",
-      "hit_ratio@10 : 0.593\n",
-      "ndcg@50    : 0.434\n",
-      "hit_ratio@50 : 0.761\n"
-=======
       "Built RecommenderAlgorithm module\n",
       "Built KNNAlgorithm module \n",
       "- sim_func: functools.partial(<function compute_tversky_sim_mtx at 0x7fc988d91c10>, 0.8, 0.6) \n",
@@ -802,24 +575,16 @@
       "hit_ratio@10 : 0.588\n",
       "ndcg@50    : 0.433\n",
       "hit_ratio@50 : 0.758\n"
->>>>>>> 71e367f7
-     ]
-    }
-   ],
-   "source": [
-<<<<<<< HEAD
-    "user_tversky_alg = UserKNN(SimilarityFunction.tversky)\n",
-    "user_tversky_alg.fit(train_loader.dataset.csr_matrix,k=100,alpha=0.8,beta=0.6)\n",
-    "\n",
-    "evaluate_rec_alg(user_tversky_alg,test_loader)"
-=======
+     ]
+    }
+   ],
+   "source": [
     "user_tversky_alg = UserKNN(SimilarityFunction.tversky,k=100,alpha=0.8,beta=0.6)\n",
     "user_tversky_alg.fit(train_loader.dataset.csr_matrix)\n",
     "\n",
     "evaluate_recommender_algorithm(user_tversky_alg,test_loader)\n",
     "\n",
     "del user_tversky_alg"
->>>>>>> 71e367f7
    ]
   },
   {
@@ -843,11 +608,7 @@
   },
   {
    "cell_type": "code",
-<<<<<<< HEAD
-   "execution_count": 50,
-=======
    "execution_count": 16,
->>>>>>> 71e367f7
    "id": "04bdbf76-f3f4-42f5-8e01-b139a25c7ee3",
    "metadata": {
     "tags": []
@@ -857,19 +618,6 @@
      "name": "stdout",
      "output_type": "stream",
      "text": [
-<<<<<<< HEAD
-      "RecommenderAlgorithm class crated\n",
-      "ItemKNN class created\n",
-      "ndcg@1     : 0.359\n",
-      "hit_ratio@1 : 0.359\n",
-      "ndcg@3     : 0.462\n",
-      "hit_ratio@3 : 0.535\n",
-      "ndcg@5     : 0.489\n",
-      "hit_ratio@5 : 0.602\n",
-      "ndcg@10    : 0.509\n",
-      "hit_ratio@10 : 0.664\n",
-      "ndcg@50    : 0.519\n",
-=======
       "Built RecommenderAlgorithm module\n",
       "Built KNNAlgorithm module \n",
       "- sim_func: <function compute_cosine_sim_mtx at 0x7fc988d91940> \n",
@@ -888,7 +636,6 @@
       "ndcg@10    : 0.508\n",
       "hit_ratio@10 : 0.669\n",
       "ndcg@50    : 0.516\n",
->>>>>>> 71e367f7
       "hit_ratio@50 : 0.702\n"
      ]
     }
@@ -897,19 +644,12 @@
     "from algorithms.knn_algs import ItemKNN\n",
     "from utilities.similarities import SimilarityFunction\n",
     "\n",
-<<<<<<< HEAD
-    "item_cosine_alg = ItemKNN(SimilarityFunction.cosine)\n",
-    "item_cosine_alg.fit(train_loader.dataset.csr_matrix,k=100)\n",
-    "\n",
-    "evaluate_rec_alg(item_cosine_alg,test_loader)"
-=======
     "item_cosine_alg = ItemKNN(SimilarityFunction.cosine,k=100)\n",
     "item_cosine_alg.fit(train_loader.dataset.csr_matrix)\n",
     "\n",
     "evaluate_recommender_algorithm(item_cosine_alg,test_loader)\n",
     "\n",
     "del item_cosine_alg"
->>>>>>> 71e367f7
    ]
   },
   {
@@ -922,11 +662,7 @@
   },
   {
    "cell_type": "code",
-<<<<<<< HEAD
-   "execution_count": 52,
-=======
    "execution_count": 17,
->>>>>>> 71e367f7
    "id": "edd89c05-69b7-4184-84bf-b257dac9b5f5",
    "metadata": {
     "collapsed": true,
@@ -940,11 +676,6 @@
      "name": "stdout",
      "output_type": "stream",
      "text": [
-<<<<<<< HEAD
-      "RecommenderAlgorithm class crated\n",
-      "SLIM class created\n",
-      "Running on 16 cores\n"
-=======
       "Built RecommenderAlgorithm module\n",
       "Built SLIM module \n",
       "- alpha: 0.1 \n",
@@ -952,18 +683,13 @@
       "- max_iter: 100 \n",
       "\n",
       "Running on 8 cores\n"
->>>>>>> 71e367f7
      ]
     },
     {
      "name": "stderr",
      "output_type": "stream",
      "text": [
-<<<<<<< HEAD
-      "68236 -> 73110:   5%|█▎                      | 254/4874 [01:36<29:02,  2.65it/s]"
-=======
       "48740 -> 58488:   0%|                       | 22/9748 [00:12<1:25:24,  1.90it/s]"
->>>>>>> 71e367f7
      ]
     },
     {
@@ -973,13 +699,8 @@
      "traceback": [
       "\u001b[0;31m---------------------------------------------------------------------------\u001b[0m",
       "\u001b[0;31mKeyboardInterrupt\u001b[0m                         Traceback (most recent call last)",
-<<<<<<< HEAD
-      "\u001b[0;32m/tmp/ipykernel_2075151/256496595.py\u001b[0m in \u001b[0;36m<module>\u001b[0;34m\u001b[0m\n\u001b[1;32m      2\u001b[0m \u001b[0;34m\u001b[0m\u001b[0m\n\u001b[1;32m      3\u001b[0m \u001b[0mslim_alg\u001b[0m \u001b[0;34m=\u001b[0m \u001b[0mSLIM\u001b[0m\u001b[0;34m(\u001b[0m\u001b[0malpha\u001b[0m\u001b[0;34m=\u001b[0m\u001b[0;36m1e-1\u001b[0m\u001b[0;34m,\u001b[0m\u001b[0ml1_ratio\u001b[0m\u001b[0;34m=\u001b[0m\u001b[0;36m1e-2\u001b[0m\u001b[0;34m,\u001b[0m\u001b[0mmax_iter\u001b[0m\u001b[0;34m=\u001b[0m\u001b[0;36m100\u001b[0m\u001b[0;34m)\u001b[0m\u001b[0;34m\u001b[0m\u001b[0;34m\u001b[0m\u001b[0m\n\u001b[0;32m----> 4\u001b[0;31m \u001b[0mslim_alg\u001b[0m\u001b[0;34m.\u001b[0m\u001b[0mfit\u001b[0m\u001b[0;34m(\u001b[0m\u001b[0mtrain_loader\u001b[0m\u001b[0;34m.\u001b[0m\u001b[0mdataset\u001b[0m\u001b[0;34m.\u001b[0m\u001b[0mcsr_matrix\u001b[0m\u001b[0;34m)\u001b[0m\u001b[0;34m\u001b[0m\u001b[0;34m\u001b[0m\u001b[0m\n\u001b[0m\u001b[1;32m      5\u001b[0m \u001b[0;34m\u001b[0m\u001b[0m\n\u001b[1;32m      6\u001b[0m \u001b[0mevaluate_rec_alg\u001b[0m\u001b[0;34m(\u001b[0m\u001b[0mslim_alg\u001b[0m\u001b[0;34m,\u001b[0m\u001b[0mtest_loader\u001b[0m\u001b[0;34m)\u001b[0m\u001b[0;34m\u001b[0m\u001b[0;34m\u001b[0m\u001b[0m\n",
-      "\u001b[0;32m~/PycharmProjects/recappr/algorithms/linear_algs.py\u001b[0m in \u001b[0;36mfit\u001b[0;34m(self, matrix)\u001b[0m\n\u001b[1;32m     48\u001b[0m \u001b[0;34m\u001b[0m\u001b[0m\n\u001b[1;32m     49\u001b[0m         \u001b[0;32mwith\u001b[0m \u001b[0mmultiprocessing\u001b[0m\u001b[0;34m.\u001b[0m\u001b[0mPool\u001b[0m\u001b[0;34m(\u001b[0m\u001b[0;34m)\u001b[0m \u001b[0;32mas\u001b[0m \u001b[0mpool\u001b[0m\u001b[0;34m:\u001b[0m\u001b[0;34m\u001b[0m\u001b[0;34m\u001b[0m\u001b[0m\n\u001b[0;32m---> 50\u001b[0;31m             \u001b[0mresults\u001b[0m \u001b[0;34m=\u001b[0m \u001b[0mpool\u001b[0m\u001b[0;34m.\u001b[0m\u001b[0mmap\u001b[0m\u001b[0;34m(\u001b[0m\u001b[0mSLIM\u001b[0m\u001b[0;34m.\u001b[0m\u001b[0mwork\u001b[0m\u001b[0;34m,\u001b[0m \u001b[0mseparated_tasks\u001b[0m\u001b[0;34m)\u001b[0m\u001b[0;34m\u001b[0m\u001b[0;34m\u001b[0m\u001b[0m\n\u001b[0m\u001b[1;32m     51\u001b[0m \u001b[0;34m\u001b[0m\u001b[0m\n\u001b[1;32m     52\u001b[0m         \u001b[0mW_rows_idxs\u001b[0m \u001b[0;34m=\u001b[0m \u001b[0mlist\u001b[0m\u001b[0;34m(\u001b[0m\u001b[0mitertools\u001b[0m\u001b[0;34m.\u001b[0m\u001b[0mchain\u001b[0m\u001b[0;34m(\u001b[0m\u001b[0;34m*\u001b[0m\u001b[0;34m[\u001b[0m\u001b[0mx\u001b[0m\u001b[0;34m[\u001b[0m\u001b[0;36m0\u001b[0m\u001b[0;34m]\u001b[0m \u001b[0;32mfor\u001b[0m \u001b[0mx\u001b[0m \u001b[0;32min\u001b[0m \u001b[0mresults\u001b[0m\u001b[0;34m]\u001b[0m\u001b[0;34m)\u001b[0m\u001b[0;34m)\u001b[0m\u001b[0;34m\u001b[0m\u001b[0;34m\u001b[0m\u001b[0m\n",
-=======
       "\u001b[0;32m/tmp/ipykernel_26500/3094765212.py\u001b[0m in \u001b[0;36m<module>\u001b[0;34m\u001b[0m\n\u001b[1;32m      2\u001b[0m \u001b[0;34m\u001b[0m\u001b[0m\n\u001b[1;32m      3\u001b[0m \u001b[0mslim_alg\u001b[0m \u001b[0;34m=\u001b[0m \u001b[0mSLIM\u001b[0m\u001b[0;34m(\u001b[0m\u001b[0malpha\u001b[0m\u001b[0;34m=\u001b[0m\u001b[0;36m1e-1\u001b[0m\u001b[0;34m,\u001b[0m\u001b[0ml1_ratio\u001b[0m\u001b[0;34m=\u001b[0m\u001b[0;36m1e-2\u001b[0m\u001b[0;34m,\u001b[0m\u001b[0mmax_iter\u001b[0m\u001b[0;34m=\u001b[0m\u001b[0;36m100\u001b[0m\u001b[0;34m)\u001b[0m\u001b[0;34m\u001b[0m\u001b[0;34m\u001b[0m\u001b[0m\n\u001b[0;32m----> 4\u001b[0;31m \u001b[0mslim_alg\u001b[0m\u001b[0;34m.\u001b[0m\u001b[0mfit\u001b[0m\u001b[0;34m(\u001b[0m\u001b[0mtrain_loader\u001b[0m\u001b[0;34m.\u001b[0m\u001b[0mdataset\u001b[0m\u001b[0;34m.\u001b[0m\u001b[0mcsr_matrix\u001b[0m\u001b[0;34m)\u001b[0m\u001b[0;34m\u001b[0m\u001b[0;34m\u001b[0m\u001b[0m\n\u001b[0m\u001b[1;32m      5\u001b[0m \u001b[0;34m\u001b[0m\u001b[0m\n\u001b[1;32m      6\u001b[0m \u001b[0mevaluate_recommender_algorithm\u001b[0m\u001b[0;34m(\u001b[0m\u001b[0mslim_alg\u001b[0m\u001b[0;34m,\u001b[0m\u001b[0mtest_loader\u001b[0m\u001b[0;34m)\u001b[0m\u001b[0;34m\u001b[0m\u001b[0;34m\u001b[0m\u001b[0m\n",
       "\u001b[0;32m~/PycharmProjects/recappr/algorithms/linear_algs.py\u001b[0m in \u001b[0;36mfit\u001b[0;34m(self, matrix)\u001b[0m\n\u001b[1;32m     51\u001b[0m \u001b[0;34m\u001b[0m\u001b[0m\n\u001b[1;32m     52\u001b[0m         \u001b[0;32mwith\u001b[0m \u001b[0mmultiprocessing\u001b[0m\u001b[0;34m.\u001b[0m\u001b[0mPool\u001b[0m\u001b[0;34m(\u001b[0m\u001b[0;34m)\u001b[0m \u001b[0;32mas\u001b[0m \u001b[0mpool\u001b[0m\u001b[0;34m:\u001b[0m\u001b[0;34m\u001b[0m\u001b[0;34m\u001b[0m\u001b[0m\n\u001b[0;32m---> 53\u001b[0;31m             \u001b[0mresults\u001b[0m \u001b[0;34m=\u001b[0m \u001b[0mpool\u001b[0m\u001b[0;34m.\u001b[0m\u001b[0mmap\u001b[0m\u001b[0;34m(\u001b[0m\u001b[0mSLIM\u001b[0m\u001b[0;34m.\u001b[0m\u001b[0mwork\u001b[0m\u001b[0;34m,\u001b[0m \u001b[0mseparated_tasks\u001b[0m\u001b[0;34m)\u001b[0m\u001b[0;34m\u001b[0m\u001b[0;34m\u001b[0m\u001b[0m\n\u001b[0m\u001b[1;32m     54\u001b[0m \u001b[0;34m\u001b[0m\u001b[0m\n\u001b[1;32m     55\u001b[0m         \u001b[0mW_rows_idxs\u001b[0m \u001b[0;34m=\u001b[0m \u001b[0mlist\u001b[0m\u001b[0;34m(\u001b[0m\u001b[0mitertools\u001b[0m\u001b[0;34m.\u001b[0m\u001b[0mchain\u001b[0m\u001b[0;34m(\u001b[0m\u001b[0;34m*\u001b[0m\u001b[0;34m[\u001b[0m\u001b[0mx\u001b[0m\u001b[0;34m[\u001b[0m\u001b[0;36m0\u001b[0m\u001b[0;34m]\u001b[0m \u001b[0;32mfor\u001b[0m \u001b[0mx\u001b[0m \u001b[0;32min\u001b[0m \u001b[0mresults\u001b[0m\u001b[0;34m]\u001b[0m\u001b[0;34m)\u001b[0m\u001b[0;34m)\u001b[0m\u001b[0;34m\u001b[0m\u001b[0;34m\u001b[0m\u001b[0m\n",
->>>>>>> 71e367f7
       "\u001b[0;32m~/anaconda3/envs/recappr/lib/python3.9/multiprocessing/pool.py\u001b[0m in \u001b[0;36mmap\u001b[0;34m(self, func, iterable, chunksize)\u001b[0m\n\u001b[1;32m    362\u001b[0m         \u001b[0;32min\u001b[0m \u001b[0ma\u001b[0m \u001b[0mlist\u001b[0m \u001b[0mthat\u001b[0m \u001b[0;32mis\u001b[0m \u001b[0mreturned\u001b[0m\u001b[0;34m.\u001b[0m\u001b[0;34m\u001b[0m\u001b[0;34m\u001b[0m\u001b[0m\n\u001b[1;32m    363\u001b[0m         '''\n\u001b[0;32m--> 364\u001b[0;31m         \u001b[0;32mreturn\u001b[0m \u001b[0mself\u001b[0m\u001b[0;34m.\u001b[0m\u001b[0m_map_async\u001b[0m\u001b[0;34m(\u001b[0m\u001b[0mfunc\u001b[0m\u001b[0;34m,\u001b[0m \u001b[0miterable\u001b[0m\u001b[0;34m,\u001b[0m \u001b[0mmapstar\u001b[0m\u001b[0;34m,\u001b[0m \u001b[0mchunksize\u001b[0m\u001b[0;34m)\u001b[0m\u001b[0;34m.\u001b[0m\u001b[0mget\u001b[0m\u001b[0;34m(\u001b[0m\u001b[0;34m)\u001b[0m\u001b[0;34m\u001b[0m\u001b[0;34m\u001b[0m\u001b[0m\n\u001b[0m\u001b[1;32m    365\u001b[0m \u001b[0;34m\u001b[0m\u001b[0m\n\u001b[1;32m    366\u001b[0m     \u001b[0;32mdef\u001b[0m \u001b[0mstarmap\u001b[0m\u001b[0;34m(\u001b[0m\u001b[0mself\u001b[0m\u001b[0;34m,\u001b[0m \u001b[0mfunc\u001b[0m\u001b[0;34m,\u001b[0m \u001b[0miterable\u001b[0m\u001b[0;34m,\u001b[0m \u001b[0mchunksize\u001b[0m\u001b[0;34m=\u001b[0m\u001b[0;32mNone\u001b[0m\u001b[0;34m)\u001b[0m\u001b[0;34m:\u001b[0m\u001b[0;34m\u001b[0m\u001b[0;34m\u001b[0m\u001b[0m\n",
       "\u001b[0;32m~/anaconda3/envs/recappr/lib/python3.9/multiprocessing/pool.py\u001b[0m in \u001b[0;36mget\u001b[0;34m(self, timeout)\u001b[0m\n\u001b[1;32m    763\u001b[0m \u001b[0;34m\u001b[0m\u001b[0m\n\u001b[1;32m    764\u001b[0m     \u001b[0;32mdef\u001b[0m \u001b[0mget\u001b[0m\u001b[0;34m(\u001b[0m\u001b[0mself\u001b[0m\u001b[0;34m,\u001b[0m \u001b[0mtimeout\u001b[0m\u001b[0;34m=\u001b[0m\u001b[0;32mNone\u001b[0m\u001b[0;34m)\u001b[0m\u001b[0;34m:\u001b[0m\u001b[0;34m\u001b[0m\u001b[0;34m\u001b[0m\u001b[0m\n\u001b[0;32m--> 765\u001b[0;31m         \u001b[0mself\u001b[0m\u001b[0;34m.\u001b[0m\u001b[0mwait\u001b[0m\u001b[0;34m(\u001b[0m\u001b[0mtimeout\u001b[0m\u001b[0;34m)\u001b[0m\u001b[0;34m\u001b[0m\u001b[0;34m\u001b[0m\u001b[0m\n\u001b[0m\u001b[1;32m    766\u001b[0m         \u001b[0;32mif\u001b[0m \u001b[0;32mnot\u001b[0m \u001b[0mself\u001b[0m\u001b[0;34m.\u001b[0m\u001b[0mready\u001b[0m\u001b[0;34m(\u001b[0m\u001b[0;34m)\u001b[0m\u001b[0;34m:\u001b[0m\u001b[0;34m\u001b[0m\u001b[0;34m\u001b[0m\u001b[0m\n\u001b[1;32m    767\u001b[0m             \u001b[0;32mraise\u001b[0m \u001b[0mTimeoutError\u001b[0m\u001b[0;34m\u001b[0m\u001b[0;34m\u001b[0m\u001b[0m\n",
       "\u001b[0;32m~/anaconda3/envs/recappr/lib/python3.9/multiprocessing/pool.py\u001b[0m in \u001b[0;36mwait\u001b[0;34m(self, timeout)\u001b[0m\n\u001b[1;32m    760\u001b[0m \u001b[0;34m\u001b[0m\u001b[0m\n\u001b[1;32m    761\u001b[0m     \u001b[0;32mdef\u001b[0m \u001b[0mwait\u001b[0m\u001b[0;34m(\u001b[0m\u001b[0mself\u001b[0m\u001b[0;34m,\u001b[0m \u001b[0mtimeout\u001b[0m\u001b[0;34m=\u001b[0m\u001b[0;32mNone\u001b[0m\u001b[0;34m)\u001b[0m\u001b[0;34m:\u001b[0m\u001b[0;34m\u001b[0m\u001b[0;34m\u001b[0m\u001b[0m\n\u001b[0;32m--> 762\u001b[0;31m         \u001b[0mself\u001b[0m\u001b[0;34m.\u001b[0m\u001b[0m_event\u001b[0m\u001b[0;34m.\u001b[0m\u001b[0mwait\u001b[0m\u001b[0;34m(\u001b[0m\u001b[0mtimeout\u001b[0m\u001b[0;34m)\u001b[0m\u001b[0;34m\u001b[0m\u001b[0;34m\u001b[0m\u001b[0m\n\u001b[0m\u001b[1;32m    763\u001b[0m \u001b[0;34m\u001b[0m\u001b[0m\n\u001b[1;32m    764\u001b[0m     \u001b[0;32mdef\u001b[0m \u001b[0mget\u001b[0m\u001b[0;34m(\u001b[0m\u001b[0mself\u001b[0m\u001b[0;34m,\u001b[0m \u001b[0mtimeout\u001b[0m\u001b[0;34m=\u001b[0m\u001b[0;32mNone\u001b[0m\u001b[0;34m)\u001b[0m\u001b[0;34m:\u001b[0m\u001b[0;34m\u001b[0m\u001b[0;34m\u001b[0m\u001b[0m\n",
@@ -991,21 +712,13 @@
    ],
    "source": [
     "from algorithms.linear_algs import SLIM\n",
-<<<<<<< HEAD
     "\n",
     "slim_alg = SLIM(alpha=1e-1,l1_ratio=1e-2,max_iter=100)\n",
     "slim_alg.fit(train_loader.dataset.csr_matrix)\n",
     "\n",
-    "evaluate_rec_alg(slim_alg,test_loader)"
-=======
-    "\n",
-    "slim_alg = SLIM(alpha=1e-1,l1_ratio=1e-2,max_iter=100)\n",
-    "slim_alg.fit(train_loader.dataset.csr_matrix)\n",
-    "\n",
     "evaluate_recommender_algorithm(slim_alg,test_loader)\n",
     "\n",
     "del slim_alg"
->>>>>>> 71e367f7
    ]
   },
   {
@@ -1037,11 +750,6 @@
   },
   {
    "cell_type": "code",
-<<<<<<< HEAD
-   "execution_count": 3,
-   "id": "54483565-26c3-4fd9-8ce2-96f95c68bd5c",
-   "metadata": {},
-=======
    "execution_count": 6,
    "id": "54483565-26c3-4fd9-8ce2-96f95c68bd5c",
    "metadata": {},
@@ -1072,26 +780,11 @@
    "execution_count": 9,
    "id": "d0ffd5b1-fef6-42b9-a922-f78af2f41b45",
    "metadata": {},
->>>>>>> 71e367f7
-   "outputs": [
-    {
-     "name": "stdout",
-     "output_type": "stream",
-     "text": [
-<<<<<<< HEAD
-      "RecommenderAlgorithm class crated\n",
-      "DeepMatrixFactorization class created\n"
-     ]
-    }
-   ],
-   "source": [
-    "from algorithms.neural_alg import DeepMatrixFactorization\n",
-    "\n",
-    "dmf_alg = DeepMatrixFactorization(train_loader.dataset.csr_matrix,u_mid_layers=[100],i_mid_layers=[100],final_dimension=32)\n",
-    "dmf_alg.fit(train_loader)\n",
-    "\n"
-   ]
-=======
+   "outputs": [
+    {
+     "name": "stdout",
+     "output_type": "stream",
+     "text": [
       "Validation started\n",
       "Init - Avg Val Value 0.090 \n",
       "\n"
@@ -1170,7 +863,6 @@
    "metadata": {},
    "outputs": [],
    "source": []
->>>>>>> 71e367f7
   }
  ],
  "metadata": {
